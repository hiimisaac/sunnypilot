--- conflicted
+++ resolved
@@ -7,8 +7,9 @@
 # These structs are guaranteed to remain reserved and empty in mainline
 # cereal, so use these if you want custom events in your fork.
 
-<<<<<<< HEAD
-# you can rename the struct, but don't change the identifier
+# DO rename the structs
+# DON'T change the identifier (e.g. @0x81c2f05a394cf4af)
+
 struct SelfdriveStateSP @0x81c2f05a394cf4af {
   mads @0 :ModularAssistiveDrivingSystem;
 
@@ -26,12 +27,6 @@
       overriding @4;
     }
   }
-=======
-# DO rename the structs
-# DON'T change the identifier (e.g. @0x81c2f05a394cf4af)
-
-struct CustomReserved0 @0x81c2f05a394cf4af {
->>>>>>> ae58be87
 }
 
 struct ModelManagerSP @0xaedffd8f31e7b55d {
@@ -71,7 +66,7 @@
     progress @1 :Float32;
     eta @2 :UInt32;
   }
-  
+
   enum Runner {
     snpe @0;
     tinygrad @1;
