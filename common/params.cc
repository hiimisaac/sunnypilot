#include "common/params.h"

#include <dirent.h>
#include <sys/file.h>

#include <algorithm>
#include <csignal>
#include <unordered_map>

#include "common/swaglog.h"
#include "common/util.h"
#include "system/hardware/hw.h"

namespace {

volatile sig_atomic_t params_do_exit = 0;
void params_sig_handler(int signal) {
  params_do_exit = 1;
}

int fsync_dir(const std::string &path) {
  int result = -1;
  int fd = HANDLE_EINTR(open(path.c_str(), O_RDONLY, 0755));
  if (fd >= 0) {
    result = fsync(fd);
    close(fd);
  }
  return result;
}

bool create_params_path(const std::string &param_path, const std::string &key_path) {
  // Make sure params path exists
  if (!util::file_exists(param_path) && !util::create_directories(param_path, 0775)) {
    return false;
  }

  // See if the symlink exists, otherwise create it
  if (!util::file_exists(key_path)) {
    // 1) Create temp folder
    // 2) Symlink it to temp link
    // 3) Move symlink to <params>/d

    std::string tmp_path = param_path + "/.tmp_XXXXXX";
    // this should be OK since mkdtemp just replaces characters in place
    char *tmp_dir = mkdtemp((char *)tmp_path.c_str());
    if (tmp_dir == NULL) {
      return false;
    }

    std::string link_path = std::string(tmp_dir) + ".link";
    if (symlink(tmp_dir, link_path.c_str()) != 0) {
      return false;
    }

    // don't return false if it has been created by other
    if (rename(link_path.c_str(), key_path.c_str()) != 0 && errno != EEXIST) {
      return false;
    }
  }

  return true;
}

std::string ensure_params_path(const std::string &prefix, const std::string &path = {}) {
  std::string params_path = path.empty() ? Path::params() : path;
  if (!create_params_path(params_path, params_path + prefix)) {
    throw std::runtime_error(util::string_format("Failed to ensure params path, errno=%d", errno));
  }
  return params_path;
}

class FileLock {
public:
  FileLock(const std::string &fn) {
    fd_ = HANDLE_EINTR(open(fn.c_str(), O_CREAT, 0775));
    if (fd_ < 0 || HANDLE_EINTR(flock(fd_, LOCK_EX)) < 0) {
      LOGE("Failed to lock file %s, errno=%d", fn.c_str(), errno);
    }
  }
  ~FileLock() { close(fd_); }

private:
  int fd_ = -1;
};

std::unordered_map<std::string, uint32_t> keys = {
    {"AccessToken", CLEAR_ON_MANAGER_START | DONT_LOG},
    {"AssistNowToken", PERSISTENT},
    {"AthenadPid", PERSISTENT},
    {"AthenadUploadQueue", PERSISTENT},
    {"CalibrationParams", PERSISTENT},
    {"CameraDebugExpGain", CLEAR_ON_MANAGER_START},
    {"CameraDebugExpTime", CLEAR_ON_MANAGER_START},
    {"CarBatteryCapacity", PERSISTENT},
    {"CarParams", CLEAR_ON_MANAGER_START | CLEAR_ON_IGNITION_ON},
    {"CarParamsCache", CLEAR_ON_MANAGER_START},
    {"CarParamsPersistent", PERSISTENT},
    {"CarVin", CLEAR_ON_MANAGER_START | CLEAR_ON_IGNITION_ON},
    {"CompletedTrainingVersion", PERSISTENT},
    {"ControlsReady", CLEAR_ON_MANAGER_START | CLEAR_ON_IGNITION_ON},
    {"CurrentRoute", CLEAR_ON_MANAGER_START | CLEAR_ON_IGNITION_ON},
    {"DashcamOverride", PERSISTENT},
    {"DisableLogging", CLEAR_ON_MANAGER_START | CLEAR_ON_IGNITION_ON},
    {"DisablePowerDown", PERSISTENT},
    {"ExperimentalMode", PERSISTENT},
    {"ExperimentalModeConfirmed", PERSISTENT},
    {"ExperimentalLongitudinalEnabled", PERSISTENT},
    {"DisableUpdates", PERSISTENT},
    {"DisengageOnAccelerator", PERSISTENT},
    {"DongleId", PERSISTENT},
    {"DoReboot", CLEAR_ON_MANAGER_START},
    {"DoShutdown", CLEAR_ON_MANAGER_START},
    {"DoUninstall", CLEAR_ON_MANAGER_START},
    {"ForcePowerDown", CLEAR_ON_MANAGER_START},
    {"GitBranch", PERSISTENT},
    {"GitCommit", PERSISTENT},
    {"GitDiff", PERSISTENT},
    {"GithubSshKeys", PERSISTENT},
    {"GithubUsername", PERSISTENT},
    {"GitRemote", PERSISTENT},
    {"GsmApn", PERSISTENT},
    {"GsmMetered", PERSISTENT},
    {"GsmRoaming", PERSISTENT},
    {"HardwareSerial", PERSISTENT},
    {"HasAcceptedTerms", PERSISTENT},
    {"IMEI", PERSISTENT},
    {"InstallDate", PERSISTENT},
    {"IsDriverViewEnabled", CLEAR_ON_MANAGER_START},
    {"IsEngaged", PERSISTENT},
    {"IsLdwEnabled", PERSISTENT},
    {"IsMetric", PERSISTENT},
    {"IsOffroad", CLEAR_ON_MANAGER_START},
    {"IsOnroad", PERSISTENT},
    {"IsRhdDetected", PERSISTENT},
    {"IsTakingSnapshot", CLEAR_ON_MANAGER_START},
    {"IsTestedBranch", CLEAR_ON_MANAGER_START},
    {"IsReleaseBranch", CLEAR_ON_MANAGER_START},
    {"IsUpdateAvailable", CLEAR_ON_MANAGER_START},
    {"JoystickDebugMode", CLEAR_ON_MANAGER_START | CLEAR_ON_IGNITION_OFF},
    {"LaikadEphemeris", PERSISTENT | DONT_LOG},
    {"LanguageSetting", PERSISTENT},
    {"LastAthenaPingTime", CLEAR_ON_MANAGER_START},
    {"LastGPSPosition", PERSISTENT},
    {"LastManagerExitReason", CLEAR_ON_MANAGER_START},
    {"LastPowerDropDetected", CLEAR_ON_MANAGER_START},
    {"LastSystemShutdown", CLEAR_ON_MANAGER_START},
    {"LastUpdateException", CLEAR_ON_MANAGER_START},
    {"LastUpdateTime", PERSISTENT},
    {"LiveParameters", PERSISTENT},
    {"LiveTorqueCarParams", PERSISTENT},
    {"LiveTorqueParameters", PERSISTENT | DONT_LOG},
    {"NavDestination", CLEAR_ON_MANAGER_START | CLEAR_ON_IGNITION_OFF},
    {"NavDestinationWaypoints", CLEAR_ON_MANAGER_START | CLEAR_ON_IGNITION_OFF},
    {"NavSettingTime24h", PERSISTENT},
    {"NavSettingLeftSide", PERSISTENT},
    {"NavdRender", PERSISTENT},
    {"OpenpilotEnabledToggle", PERSISTENT},
    {"PandaHeartbeatLost", CLEAR_ON_MANAGER_START | CLEAR_ON_IGNITION_OFF},
    {"PandaSignatures", CLEAR_ON_MANAGER_START},
    {"Passive", PERSISTENT},
    {"PrimeType", PERSISTENT},
    {"RecordFront", PERSISTENT},
    {"RecordFrontLock", PERSISTENT},  // for the internal fleet
    {"ReplayControlsState", CLEAR_ON_MANAGER_START | CLEAR_ON_IGNITION_ON},
    {"ShouldDoUpdate", CLEAR_ON_MANAGER_START},
    {"SnoozeUpdate", CLEAR_ON_MANAGER_START | CLEAR_ON_IGNITION_OFF},
    {"SshEnabled", PERSISTENT},
    {"SubscriberInfo", PERSISTENT},
    {"TermsVersion", PERSISTENT},
    {"Timezone", PERSISTENT},
    {"TrainingVersion", PERSISTENT},
    {"UbloxAvailable", PERSISTENT},
    {"UpdateAvailable", CLEAR_ON_MANAGER_START},
    {"UpdateFailedCount", CLEAR_ON_MANAGER_START},
    {"UpdaterState", CLEAR_ON_MANAGER_START},
    {"UpdaterFetchAvailable", CLEAR_ON_MANAGER_START},
    {"UpdaterTargetBranch", CLEAR_ON_MANAGER_START},
    {"UpdaterAvailableBranches", CLEAR_ON_MANAGER_START},
    {"UpdaterCurrentDescription", CLEAR_ON_MANAGER_START},
    {"UpdaterCurrentReleaseNotes", CLEAR_ON_MANAGER_START},
    {"UpdaterNewDescription", CLEAR_ON_MANAGER_START},
    {"UpdaterNewReleaseNotes", CLEAR_ON_MANAGER_START},
    {"Version", PERSISTENT},
    {"VisionRadarToggle", PERSISTENT},
    {"WideCameraOnly", PERSISTENT},
    {"ApiCache_Device", PERSISTENT},
    {"ApiCache_DriveStats", PERSISTENT},
    {"ApiCache_NavDestinations", PERSISTENT},
    {"ApiCache_Owner", PERSISTENT},
    {"Offroad_BadNvme", CLEAR_ON_MANAGER_START},
    {"Offroad_CarUnrecognized", CLEAR_ON_MANAGER_START | CLEAR_ON_IGNITION_ON},
    {"Offroad_ConnectivityNeeded", CLEAR_ON_MANAGER_START},
    {"Offroad_ConnectivityNeededPrompt", CLEAR_ON_MANAGER_START},
    {"Offroad_InvalidTime", CLEAR_ON_MANAGER_START},
    {"Offroad_IsTakingSnapshot", CLEAR_ON_MANAGER_START},
    {"Offroad_NeosUpdate", CLEAR_ON_MANAGER_START},
    {"Offroad_NoFirmware", CLEAR_ON_MANAGER_START | CLEAR_ON_IGNITION_ON},
    {"Offroad_StorageMissing", CLEAR_ON_MANAGER_START},
    {"Offroad_TemperatureTooHigh", CLEAR_ON_MANAGER_START},
    {"Offroad_UnofficialHardware", CLEAR_ON_MANAGER_START},
    {"Offroad_UpdateFailed", CLEAR_ON_MANAGER_START},

    {"AccMadsCombo", PERSISTENT},
<<<<<<< HEAD
    {"BelowSpeedPause", PERSISTENT},
    {"DisengageLateralOnBrake", PERSISTENT},
    {"EnableMads", PERSISTENT},
=======
    {"AmapKey1", PERSISTENT},
    {"AmapKey2", PERSISTENT},
    {"AutoLaneChangeTimer", PERSISTENT},
    {"BelowSpeedPause", PERSISTENT},
    {"BrakeLights", PERSISTENT},
    {"BrightnessControl", PERSISTENT},
    {"CameraControl", PERSISTENT},
    {"CameraControlToggle", PERSISTENT},
    {"CameraOffset", PERSISTENT},
    {"CarModel", PERSISTENT},
    {"CarModelText", PERSISTENT},
    {"ChevronInfo", PERSISTENT},
    {"CustomBootScreen", PERSISTENT},
    {"CustomMapbox", PERSISTENT},
    {"CustomMapboxTokenPk", PERSISTENT},
    {"CustomMapboxTokenSk", PERSISTENT},
    {"CustomOffsets", PERSISTENT},
    {"CustomStockLong", PERSISTENT},
    {"CustomTorqueLateral", PERSISTENT},
    {"DevUI", PERSISTENT},
    {"DevUIRow", PERSISTENT},
    {"DisableOnroadUploads", PERSISTENT},
    {"DisengageLateralOnBrake", PERSISTENT},
    {"DynamicLaneProfile", PERSISTENT},
    {"DynamicLaneProfileToggle", PERSISTENT},
    {"EnableAmap", PERSISTENT},
    {"EnableDebugSnapshot", PERSISTENT},
    {"EnableGmap", PERSISTENT},
    {"EnableMads", PERSISTENT},
    {"EndToEndLongAlert", PERSISTENT},
    {"EndToEndLongAlertUI", PERSISTENT},
    {"EndToEndLongToggle", PERSISTENT},
    {"EnforceTorqueLateral", PERSISTENT},
    {"EnhancedScc", PERSISTENT},
    {"GapAdjustCruise", PERSISTENT},
    {"GapAdjustCruiseMode", PERSISTENT},
    {"GapAdjustCruiseTr", PERSISTENT},
    {"GmapKey", PERSISTENT},
    {"GpxDeleteAfterUpload", PERSISTENT},
    {"GpxDeleteIfUploaded", PERSISTENT},
    {"HandsOnWheelMonitoring", PERSISTENT},
    {"LastCarModel", PERSISTENT},
    {"LastSpeedLimitSignTap", PERSISTENT},
    {"LiveTorque", PERSISTENT},
    {"MadsIconToggle", PERSISTENT},
    {"MapboxFullScreen", PERSISTENT},
    {"MaxTimeOffroad", PERSISTENT},
    {"OnroadScreenOff", PERSISTENT},
    {"OnroadScreenOffBrightness", PERSISTENT},
    {"OsmDbUpdatesCheck", PERSISTENT},
    {"OsmLocal", PERSISTENT},
    {"OsmLocalDb", PERSISTENT},
    {"OsmLocationName", PERSISTENT},
    {"OsmLocationTitle", PERSISTENT},
    {"OsmLocationUrl", PERSISTENT},
    {"OsmWayTest", PERSISTENT},
    {"PathOffset", PERSISTENT},
    {"QuietDrive", PERSISTENT},
    {"ReverseAccChange", PERSISTENT},
    {"ShowDebugUI", PERSISTENT},
    {"SpeedLimitControl", PERSISTENT},
    {"SpeedLimitPercOffset", PERSISTENT},
    {"SpeedLimitStyle", PERSISTENT},
    {"SpeedLimitValueOffset", PERSISTENT},
    {"StandStillTimer", PERSISTENT},
    {"StockLongToyota", PERSISTENT},
    {"TorqueDeadzoneDeg", PERSISTENT},
    {"TorqueFriction", PERSISTENT},
    {"TorqueMaxLatAccel", PERSISTENT},
    {"TurnSpeedControl", PERSISTENT},
    {"TurnVisionControl", PERSISTENT},
    {"VisionCurveLaneless", PERSISTENT},
    {"VwAccType", PERSISTENT},
>>>>>>> 4d0fb941
};

} // namespace


Params::Params(const std::string &path) {
  prefix = "/" + util::getenv("OPENPILOT_PREFIX", "d");
  params_path = ensure_params_path(prefix, path);
}

std::vector<std::string> Params::allKeys() const {
  std::vector<std::string> ret;
  for (auto &p : keys) {
    ret.push_back(p.first);
  }
  return ret;
}

bool Params::checkKey(const std::string &key) {
  return keys.find(key) != keys.end();
}

ParamKeyType Params::getKeyType(const std::string &key) {
  return static_cast<ParamKeyType>(keys[key]);
}

int Params::put(const char* key, const char* value, size_t value_size) {
  // Information about safely and atomically writing a file: https://lwn.net/Articles/457667/
  // 1) Create temp file
  // 2) Write data to temp file
  // 3) fsync() the temp file
  // 4) rename the temp file to the real name
  // 5) fsync() the containing directory
  std::string tmp_path = params_path + "/.tmp_value_XXXXXX";
  int tmp_fd = mkstemp((char*)tmp_path.c_str());
  if (tmp_fd < 0) return -1;

  int result = -1;
  do {
    // Write value to temp.
    ssize_t bytes_written = HANDLE_EINTR(write(tmp_fd, value, value_size));
    if (bytes_written < 0 || (size_t)bytes_written != value_size) {
      result = -20;
      break;
    }

    // fsync to force persist the changes.
    if ((result = fsync(tmp_fd)) < 0) break;

    FileLock file_lock(params_path + "/.lock");

    // Move temp into place.
    if ((result = rename(tmp_path.c_str(), getParamPath(key).c_str())) < 0) break;

    // fsync parent directory
    result = fsync_dir(getParamPath());
  } while (false);

  close(tmp_fd);
  ::unlink(tmp_path.c_str());
  return result;
}

int Params::remove(const std::string &key) {
  FileLock file_lock(params_path + "/.lock");
  int result = unlink(getParamPath(key).c_str());
  if (result != 0) {
    return result;
  }
  return fsync_dir(getParamPath());
}

std::string Params::get(const std::string &key, bool block) {
  if (!block) {
    return util::read_file(getParamPath(key));
  } else {
    // blocking read until successful
    params_do_exit = 0;
    void (*prev_handler_sigint)(int) = std::signal(SIGINT, params_sig_handler);
    void (*prev_handler_sigterm)(int) = std::signal(SIGTERM, params_sig_handler);

    std::string value;
    while (!params_do_exit) {
      if (value = util::read_file(getParamPath(key)); !value.empty()) {
        break;
      }
      util::sleep_for(100);  // 0.1 s
    }

    std::signal(SIGINT, prev_handler_sigint);
    std::signal(SIGTERM, prev_handler_sigterm);
    return value;
  }
}

std::map<std::string, std::string> Params::readAll() {
  FileLock file_lock(params_path + "/.lock");
  return util::read_files_in_dir(getParamPath());
}

void Params::clearAll(ParamKeyType key_type) {
  FileLock file_lock(params_path + "/.lock");

  if (key_type == ALL) {
    util::remove_files_in_dir(getParamPath());
  } else {
    for (auto &[key, type] : keys) {
      if (type & key_type) {
        unlink(getParamPath(key).c_str());
      }
    }
  }

  fsync_dir(getParamPath());
}<|MERGE_RESOLUTION|>--- conflicted
+++ resolved
@@ -201,11 +201,6 @@
     {"Offroad_UpdateFailed", CLEAR_ON_MANAGER_START},
 
     {"AccMadsCombo", PERSISTENT},
-<<<<<<< HEAD
-    {"BelowSpeedPause", PERSISTENT},
-    {"DisengageLateralOnBrake", PERSISTENT},
-    {"EnableMads", PERSISTENT},
-=======
     {"AmapKey1", PERSISTENT},
     {"AmapKey2", PERSISTENT},
     {"AutoLaneChangeTimer", PERSISTENT},
@@ -279,7 +274,6 @@
     {"TurnVisionControl", PERSISTENT},
     {"VisionCurveLaneless", PERSISTENT},
     {"VwAccType", PERSISTENT},
->>>>>>> 4d0fb941
 };
 
 } // namespace
