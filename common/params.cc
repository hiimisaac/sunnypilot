--- conflicted
+++ resolved
@@ -210,11 +210,7 @@
     {"UpdaterLastFetchTime", PERSISTENT},
     {"Version", PERSISTENT},
 
-<<<<<<< HEAD
-    {"AccelProfile", PERSISTENT | BACKUP},
-=======
     {"AccelPersonality", PERSISTENT | BACKUP},
->>>>>>> e8df8fad
     {"AccMadsCombo", PERSISTENT | BACKUP},
     {"AmapKey1", PERSISTENT | BACKUP},
     {"AmapKey2", PERSISTENT | BACKUP},
