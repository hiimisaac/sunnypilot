#include <QDebug>

#include "selfdrive/ui/qt/offroad/developer_panel.h"
#include "selfdrive/ui/qt/widgets/ssh_keys.h"
#include "selfdrive/ui/qt/widgets/controls.h"
#include "common/util.h"

DeveloperPanel::DeveloperPanel(SettingsWindow *parent) : ListWidget(parent) {
  // SSH keys
  addItem(new SshToggle());
  addItem(new SshControl());

  joystickToggle = new ParamControl("JoystickDebugMode", tr("Joystick Debug Mode"), "", "");
  QObject::connect(joystickToggle, &ParamControl::toggleFlipped, [=](bool state) {
    params.putBool("LongitudinalManeuverMode", false);
    longManeuverToggle->refresh();
  });
  addItem(joystickToggle);

  longManeuverToggle = new ParamControl("LongitudinalManeuverMode", tr("Longitudinal Maneuver Mode"), "", "");
  QObject::connect(longManeuverToggle, &ParamControl::toggleFlipped, [=](bool state) {
    params.putBool("JoystickDebugMode", false);
    joystickToggle->refresh();
  });
  addItem(longManeuverToggle);

  // FIXME-SP: Move to sunnypilot panels before merging
  auto madsToggle = new ParamControl("Mads", tr("Modular Assistive Driving System (MADS)"), "", "");
  addItem(madsToggle);

  // TODO-SP: Rename toggle
  auto madsCruiseMainToggle = new ParamControl("MadsCruiseMain", tr("MADS: Cruise Main"), "", "");
  addItem(madsCruiseMainToggle);

  auto madsDisengageLateralOnBrakeToggle = new ParamControl("MadsDisengageLateralOnBrake", tr("MADS: Disengage Lateral on Brake"), "", "");
  addItem(madsDisengageLateralOnBrakeToggle);

  auto madsUnifiedEngagementModeToggle = new ParamControl("MadsUnifiedEngagementMode", tr("MADS: Unified Engagement Mode"), "", "");
  addItem(madsUnifiedEngagementModeToggle);

  // Joystick and longitudinal maneuvers should be hidden on release branches
  is_release = params.getBool("IsReleaseBranch");

  // Toggles should be not available to change in onroad state
  QObject::connect(uiState(), &UIState::offroadTransition, this, &DeveloperPanel::updateToggles);
}

void DeveloperPanel::updateToggles(bool _offroad) {
  for (auto btn : findChildren<ParamControl *>()) {
    btn->setVisible(!is_release);
    btn->setEnabled(_offroad);
  }

  // longManeuverToggle should not be toggleable if the car don't have longitudinal control
  auto cp_bytes = params.get("CarParamsPersistent");
  if (!cp_bytes.empty()) {
    AlignedBuffer aligned_buf;
    capnp::FlatArrayMessageReader cmsg(aligned_buf.align(cp_bytes.data(), cp_bytes.size()));
    cereal::CarParams::Reader CP = cmsg.getRoot<cereal::CarParams>();
    longManeuverToggle->setEnabled(hasLongitudinalControl(CP) && _offroad);
  } else {
    longManeuverToggle->setEnabled(false);
  }

  offroad = _offroad;
<<<<<<< HEAD

  // FIXME-SP: Move to sunnypilot panels before merging
  auto madsToggle = new ParamControl("Mads", tr("Modular Assistive Driving System (MADS)"), "", "");
  addItem(madsToggle);

  // TODO-SP: Rename toggle
  auto madsCruiseMainToggle = new ParamControl("MadsCruiseMain", tr("MADS: Cruise Main"), "", "");
  addItem(madsCruiseMainToggle);

  auto madsDisengageLateralOnBrakeToggle = new ParamControl("MadsDisengageLateralOnBrake", tr("MADS: Disengage Lateral on Brake"), "", "");
  addItem(madsDisengageLateralOnBrakeToggle);

  auto madsUnifiedEngagementModeToggle = new ParamControl("MadsUnifiedEngagementMode", tr("MADS: Unified Engagement Mode"), "", "");
  addItem(madsUnifiedEngagementModeToggle);

  auto toyotaabhToggle = new ParamControl("ToyotaAutoHold", tr("Toyota: Auto Brake Hold"), "", "");
  addItem(toyotaabhToggle);

  auto toyotaebsmToggle = new ParamControl("ToyotaEnhancedBsm", tr("Toyota: Enhanced BSM"), "", "");
  addItem(toyotaebsmToggle);

  auto toyotatss2longToggle = new ParamControl("ToyotaTSS2Long", tr("Toyota: custom tune"), "", "");
  addItem(toyotatss2longToggle);
=======
>>>>>>> bb4ddcc4
}

void DeveloperPanel::showEvent(QShowEvent *event) {
  updateToggles(offroad);
}<|MERGE_RESOLUTION|>--- conflicted
+++ resolved
@@ -38,6 +38,15 @@
   auto madsUnifiedEngagementModeToggle = new ParamControl("MadsUnifiedEngagementMode", tr("MADS: Unified Engagement Mode"), "", "");
   addItem(madsUnifiedEngagementModeToggle);
 
+  auto toyotaabhToggle = new ParamControl("ToyotaAutoHold", tr("Toyota: Auto Brake Hold"), "", "");
+  addItem(toyotaabhToggle);
+
+  auto toyotaebsmToggle = new ParamControl("ToyotaEnhancedBsm", tr("Toyota: Enhanced BSM"), "", "");
+  addItem(toyotaebsmToggle);
+
+  auto toyotatss2longToggle = new ParamControl("ToyotaTSS2Long", tr("Toyota: custom tune"), "", "");
+  addItem(toyotatss2longToggle);
+
   // Joystick and longitudinal maneuvers should be hidden on release branches
   is_release = params.getBool("IsReleaseBranch");
 
@@ -63,32 +72,6 @@
   }
 
   offroad = _offroad;
-<<<<<<< HEAD
-
-  // FIXME-SP: Move to sunnypilot panels before merging
-  auto madsToggle = new ParamControl("Mads", tr("Modular Assistive Driving System (MADS)"), "", "");
-  addItem(madsToggle);
-
-  // TODO-SP: Rename toggle
-  auto madsCruiseMainToggle = new ParamControl("MadsCruiseMain", tr("MADS: Cruise Main"), "", "");
-  addItem(madsCruiseMainToggle);
-
-  auto madsDisengageLateralOnBrakeToggle = new ParamControl("MadsDisengageLateralOnBrake", tr("MADS: Disengage Lateral on Brake"), "", "");
-  addItem(madsDisengageLateralOnBrakeToggle);
-
-  auto madsUnifiedEngagementModeToggle = new ParamControl("MadsUnifiedEngagementMode", tr("MADS: Unified Engagement Mode"), "", "");
-  addItem(madsUnifiedEngagementModeToggle);
-
-  auto toyotaabhToggle = new ParamControl("ToyotaAutoHold", tr("Toyota: Auto Brake Hold"), "", "");
-  addItem(toyotaabhToggle);
-
-  auto toyotaebsmToggle = new ParamControl("ToyotaEnhancedBsm", tr("Toyota: Enhanced BSM"), "", "");
-  addItem(toyotaebsmToggle);
-
-  auto toyotatss2longToggle = new ParamControl("ToyotaTSS2Long", tr("Toyota: custom tune"), "", "");
-  addItem(toyotatss2longToggle);
-=======
->>>>>>> bb4ddcc4
 }
 
 void DeveloperPanel::showEvent(QShowEvent *event) {
