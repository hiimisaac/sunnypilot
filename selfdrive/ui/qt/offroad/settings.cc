--- conflicted
+++ resolved
@@ -64,12 +64,8 @@
     {
       "DynamicPersonality",
       tr("Enable Dynamic Personality"),
-<<<<<<< HEAD
-      tr("Enable this to allow sunnypilot to dynamically adjust following distance and reaction based on your \"Driving Personality\" setting."),
-=======
       tr("Enable this to allow sunnypilot to dynamically adjust following distance and reaction based on your \"Driving Personality\" setting. "
         "Instead of predefined settings for each personality, every personality now adapts dynamically according to your speed and the distance to the lead car."),
->>>>>>> e8df8fad
       "../assets/offroad/icon_blank.png",
     },
     {
@@ -127,11 +123,7 @@
 
   std::vector<QString> longi_button_texts{tr("Aggressive"), tr("Moderate"), tr("Standard"), tr("Relaxed")};
   long_personality_setting = new ButtonParamControl("LongitudinalPersonality", tr("Driving Personality"),
-<<<<<<< HEAD
-                                          tr("Standard is recommended. In aggressive/moderate mode, openpilot will follow lead cars closer and be more aggressive with the gas and brake. "
-=======
                                           tr("Standard is recommended. In moderate/aggressive mode, openpilot will follow lead cars closer and be more aggressive with the gas and brake. "
->>>>>>> e8df8fad
                                              "In relaxed mode openpilot will stay further away from lead cars. On supported cars, you can cycle through these personalities with "
                                              "your steering wheel distance button."),
                                           "../assets/offroad/icon_blank.png",
@@ -140,14 +132,6 @@
   long_personality_setting->showDescription();
 
   // accel controller
-<<<<<<< HEAD
-  std::vector<QString> accel_profile_texts{tr("Stock"), tr("Eco"), tr("Normal"), tr("Sport")};
-  accel_profile_setting = new ButtonParamControl("AccelProfile", tr("Acceleration Profile"),
-                                          tr("Stock - Stock tune.\nEco - Eco tune.\nNormal - Normal tune.\nSport - Sport tune."),
-                                          "../assets/offroad/icon_blank.png",
-                                          accel_profile_texts);
-  accel_profile_setting->showDescription();
-=======
   std::vector<QString> accel_personality_texts{tr("Sport"), tr("Normal"), tr("Eco"), tr("Stock")};
   accel_personality_setting = new ButtonParamControl("AccelPersonality", tr("Acceleration Personality"),
                                           tr("Normal is recommended. In sport mode, sunnypilot will provide aggressive acceleration for a dynamic driving experience. "
@@ -156,7 +140,6 @@
                                           "../assets/offroad/icon_blank.png",
                                           accel_personality_texts);
   accel_personality_setting->showDescription();
->>>>>>> e8df8fad
 
   // set up uiState update for personality setting
   QObject::connect(uiState(), &UIState::uiUpdate, this, &TogglesPanel::updateState);
@@ -173,11 +156,7 @@
     // insert longitudinal personality after NDOG toggle
     if (param == "DisengageOnAccelerator") {
       addItem(long_personality_setting);
-<<<<<<< HEAD
-      addItem(accel_profile_setting);
-=======
       addItem(accel_personality_setting);
->>>>>>> e8df8fad
     }
   }
 
@@ -198,8 +177,8 @@
   });
   connect(toggles["ExperimentalMode"], &ToggleControl::toggleFlipped, [=]() {
     updateToggles();
-  });  
-  
+  });
+
   param_watcher = new ParamWatcher(this);
 
   QObject::connect(param_watcher, &ParamWatcher::paramChanged, [=](const QString &param_name, const QString &param_value) {
@@ -244,11 +223,8 @@
   auto op_long_toggle = toggles["ExperimentalLongitudinalEnabled"];
   auto custom_stock_long_toggle = toggles["CustomStockLong"];
   auto dec_toggle = toggles["DynamicExperimentalControl"];
-<<<<<<< HEAD
+  auto dynamic_personality_toggle = toggles["DynamicPersonality"];
   auto custom_stock_long_planner = toggles["CustomStockLongPlanner"];
-=======
-  auto dynamic_personality_toggle = toggles["DynamicPersonality"];
->>>>>>> e8df8fad
   const QString e2e_description = QString("%1<br>"
                                           "<h4>%2</h4><br>"
                                           "%3<br>"
@@ -293,20 +269,15 @@
       dynamic_personality_toggle->setEnabled(true);
     } else if (custom_stock_long_toggle->isToggled()) {
       op_long_toggle->setEnabled(false);
-<<<<<<< HEAD
       experimental_mode_toggle->setEnabled(custom_stock_long_planner->isToggled());
       experimental_mode_toggle->setDescription(e2e_description);
       custom_stock_long_planner->setEnabled(true);
       long_personality_setting->setEnabled(custom_stock_long_planner->isToggled());
+      accel_personality_setting->setEnabled(custom_stock_long_planner->isToggled());
       dec_toggle->setEnabled(experimental_mode_toggle->isToggled());
       if(!custom_stock_long_planner->isToggled()) {
         params.remove("ExperimentalMode");
       }
-=======
-      experimental_mode_toggle->setEnabled(false);
-      long_personality_setting->setEnabled(false);
-      accel_personality_setting->setEnabled(false);
->>>>>>> e8df8fad
       params.remove("ExperimentalLongitudinalEnabled");
     } else {
       // no long for now
@@ -331,11 +302,8 @@
       op_long_toggle->setEnabled(CP.getExperimentalLongitudinalAvailable() && !is_release);
       custom_stock_long_toggle->setEnabled(CP.getCustomStockLongAvailable());
       dec_toggle->setEnabled(false);
-<<<<<<< HEAD
+      dynamic_personality_toggle->setEnabled(false);
       custom_stock_long_planner->setEnabled(false);
-=======
-      dynamic_personality_toggle->setEnabled(false);
->>>>>>> e8df8fad
       params.remove("DynamicExperimentalControl");
       params.remove("DynamicPersonality");
     }
@@ -351,11 +319,8 @@
     op_long_toggle->setVisible(false);
     custom_stock_long_toggle->setVisible(false);
     dec_toggle->setVisible(false);
-<<<<<<< HEAD
+    dynamic_personality_toggle->setVisible(false);
     custom_stock_long_planner->setVisible(false);
-=======
-    dynamic_personality_toggle->setVisible(false);
->>>>>>> e8df8fad
   }
 }
 
