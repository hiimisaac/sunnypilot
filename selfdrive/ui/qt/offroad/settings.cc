--- conflicted
+++ resolved
@@ -171,29 +171,19 @@
       params.remove("ExperimentalLongitudinalEnabled");
     }
     op_long_toggle->setVisible(CP.getExperimentalLongitudinalAvailable() && !is_release);
-<<<<<<< HEAD
 
     if (!CP.getCustomStockLongAvailable()) {
       params.remove("CustomStockLongControl");
     }
     custom_stock_long_toggle->setEnabled(CP.getCustomStockLongAvailable());
 
-    const bool op_long = CP.getOpenpilotLongitudinalControl() && !CP.getExperimentalLongitudinalAvailable();
-    const bool exp_long_enabled = CP.getExperimentalLongitudinalAvailable() && params.getBool("ExperimentalLongitudinalEnabled");
-    if (op_long || exp_long_enabled) {
-      // normal description and toggle
-      e2e_toggle->setEnabled(true);
-      e2e_toggle->setDescription(e2e_description);
-      long_personality_setting->setEnabled(!params.getBool("GapAdjustCruise"));
-      custom_stock_long_toggle->setEnabled(false);
-      params.remove("CustomStockLong");
-=======
     if (hasLongitudinalControl(CP)) {
       // normal description and toggle
       experimental_mode_toggle->setEnabled(true);
       experimental_mode_toggle->setDescription(e2e_description);
-      long_personality_setting->setEnabled(true);
->>>>>>> 35e8d675
+      long_personality_setting->setEnabled(!params.getBool("GapAdjustCruise"));
+      custom_stock_long_toggle->setEnabled(false);
+      params.remove("CustomStockLong");
     } else {
       // no long for now
       experimental_mode_toggle->setEnabled(false);
@@ -211,20 +201,13 @@
           long_desc = tr("Enable the openpilot longitudinal control (alpha) toggle to allow Experimental mode.");
         }
       }
-<<<<<<< HEAD
-      e2e_toggle->setDescription("<b>" + long_desc + "</b><br><br>" + e2e_description);
+      experimental_mode_toggle->setDescription("<b>" + long_desc + "</b><br><br>" + e2e_description);
 
       custom_stock_long_toggle->setEnabled(CP.getCustomStockLongAvailable());
     }
 
-    e2e_toggle->refresh();
+    experimental_mode_toggle->refresh();
     custom_stock_long_toggle->refresh();
-=======
-      experimental_mode_toggle->setDescription("<b>" + long_desc + "</b><br><br>" + e2e_description);
-    }
-
-    experimental_mode_toggle->refresh();
->>>>>>> 35e8d675
   } else {
     experimental_mode_toggle->setDescription(e2e_description);
     op_long_toggle->setVisible(false);
@@ -401,15 +384,9 @@
 
 void DevicePanel::updateCalibDescription() {
   QString desc =
-<<<<<<< HEAD
       tr("sunnypilot requires the device to be mounted within 4° left or right and "
          "within 5° up or 8° down. sunnypilot is continuously calibrating, resetting is rarely required.");
-  std::string calib_bytes = Params().get("CalibrationParams");
-=======
-      tr("openpilot requires the device to be mounted within 4° left or right and "
-         "within 5° up or 8° down. openpilot is continuously calibrating, resetting is rarely required.");
   std::string calib_bytes = params.get("CalibrationParams");
->>>>>>> 35e8d675
   if (!calib_bytes.empty()) {
     try {
       AlignedBuffer aligned_buf;
@@ -515,20 +492,11 @@
     {tr("Software"), new SoftwarePanel(this)},
   };
 
-<<<<<<< HEAD
-#ifdef ENABLE_MAPS
-  auto map_panel = new MapPanel(this);
-  panels.push_back({tr("Navigation"), map_panel});
-  QObject::connect(map_panel, &MapPanel::closeSettings, this, &SettingsWindow::closeSettings);
-#endif
-
   panels.push_back({tr("SP - General"), new SPGeneralPanel(this)});
   panels.push_back({tr("SP - Controls"), new SPControlsPanel(this)});
   panels.push_back({tr("SP - Vehicles"), new SPVehiclesPanel(this)});
   panels.push_back({tr("SP - Visuals"), new SPVisualsPanel(this)});
 
-=======
->>>>>>> 35e8d675
   nav_btns = new QButtonGroup(this);
   for (auto &[name, panel] : panels) {
     QPushButton *btn = new QPushButton(name);
