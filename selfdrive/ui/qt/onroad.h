--- conflicted
+++ resolved
@@ -71,24 +71,6 @@
 // container window for the NVG UI
 class AnnotatedCameraWidget : public CameraWidget {
   Q_OBJECT
-<<<<<<< HEAD
-  Q_PROPERTY(float speed MEMBER speed);
-  Q_PROPERTY(QString speedUnit MEMBER speedUnit);
-  Q_PROPERTY(float setSpeed MEMBER setSpeed);
-  Q_PROPERTY(float speedLimit MEMBER speedLimit);
-  Q_PROPERTY(bool is_cruise_set MEMBER is_cruise_set);
-  Q_PROPERTY(bool has_eu_speed_limit MEMBER has_eu_speed_limit);
-  Q_PROPERTY(bool has_us_speed_limit MEMBER has_us_speed_limit);
-  Q_PROPERTY(bool is_metric MEMBER is_metric);
-  Q_PROPERTY(bool left_blindspot MEMBER left_blindspot);
-  Q_PROPERTY(bool right_blindspot MEMBER right_blindspot);
-
-  Q_PROPERTY(bool dmActive MEMBER dmActive);
-  Q_PROPERTY(bool hideBottomIcons MEMBER hideBottomIcons);
-  Q_PROPERTY(bool rightHandDM MEMBER rightHandDM);
-  Q_PROPERTY(int status MEMBER status);
-=======
->>>>>>> 27c485c6
 
 public:
   explicit AnnotatedCameraWidget(VisionStreamType type, QWidget* parent = 0);
