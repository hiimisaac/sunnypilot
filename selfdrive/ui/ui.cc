#include "selfdrive/ui/ui.h"

#include <cassert>
#include <cmath>

#include <QtConcurrent>

#include "common/transformations/orientation.hpp"
#include "common/params.h"
#include "common/swaglog.h"
#include "common/util.h"
#include "common/watchdog.h"
#include "system/hardware/hw.h"

#define BACKLIGHT_DT 0.05
#define BACKLIGHT_TS 10.00
#define BACKLIGHT_OFFROAD 50

// Projects a point in car to space to the corresponding point in full frame
// image space.
static bool calib_frame_to_full_frame(const UIState *s, float in_x, float in_y, float in_z, QPointF *out) {
  const float margin = 1000.0f;
  const QRectF clip_region{-margin, -margin, s->fb_w + 2 * margin, s->fb_h + 2 * margin};

  const vec3 pt = (vec3){{in_x, in_y, in_z}};
  const vec3 Ep = matvecmul3(s->scene.wide_cam ? s->scene.view_from_wide_calib : s->scene.view_from_calib, pt);
  const vec3 KEp = matvecmul3(s->scene.wide_cam ? ecam_intrinsic_matrix : fcam_intrinsic_matrix, Ep);

  // Project.
  QPointF point = s->car_space_transform.map(QPointF{KEp.v[0] / KEp.v[2], KEp.v[1] / KEp.v[2]});
  if (clip_region.contains(point)) {
    *out = point;
    return true;
  }
  return false;
}

int get_path_length_idx(const cereal::XYZTData::Reader &line, const float path_height) {
  const auto line_x = line.getX();
  int max_idx = 0;
  for (int i = 1; i < TRAJECTORY_SIZE && line_x[i] <= path_height; ++i) {
    max_idx = i;
  }
  return max_idx;
}

void update_leads(UIState *s, const cereal::RadarState::Reader &radar_state, const cereal::XYZTData::Reader &line) {
  for (int i = 0; i < 2; ++i) {
    auto lead_data = (i == 0) ? radar_state.getLeadOne() : radar_state.getLeadTwo();
    if (lead_data.getStatus()) {
      float z = line.getZ()[get_path_length_idx(line, lead_data.getDRel())];
      calib_frame_to_full_frame(s, lead_data.getDRel(), -lead_data.getYRel(), z + 1.22, &s->scene.lead_vertices[i]);
    }
  }
}

void update_line_data(const UIState *s, const cereal::XYZTData::Reader &line,
                      float y_off, float z_off_left, float z_off_right, QPolygonF *pvd, int max_idx, bool allow_invert=true) {
  const auto line_x = line.getX(), line_y = line.getY(), line_z = line.getZ();
  QPolygonF left_points, right_points;
  left_points.reserve(max_idx + 1);
  right_points.reserve(max_idx + 1);

  for (int i = 0; i <= max_idx; i++) {
    // highly negative x positions  are drawn above the frame and cause flickering, clip to zy plane of camera
    if (line_x[i] < 0) continue;
    QPointF left, right;
    bool l = calib_frame_to_full_frame(s, line_x[i], line_y[i] - y_off, line_z[i] + z_off_left, &left);
    bool r = calib_frame_to_full_frame(s, line_x[i], line_y[i] + y_off, line_z[i] + z_off_right, &right);
    if (l && r) {
      // For wider lines the drawn polygon will "invert" when going over a hill and cause artifacts
      if (!allow_invert && left_points.size() && left.y() > left_points.back().y()) {
        continue;
      }
      left_points.push_back(left);
      right_points.push_front(right);
    }
  }
  *pvd = left_points + right_points;
}

void update_model(UIState *s,
                  const cereal::ModelDataV2::Reader &model,
                  const cereal::UiPlan::Reader &plan) {
  UIScene &scene = s->scene;
  auto plan_position = plan.getPosition();
  if (plan_position.getX().size() < TRAJECTORY_SIZE){
    plan_position = model.getPosition();
  }
  float max_distance = std::clamp(plan_position.getX()[TRAJECTORY_SIZE - 1],
                                  MIN_DRAW_DISTANCE, MAX_DRAW_DISTANCE);

  // update lane lines
  const auto lane_lines = model.getLaneLines();
  const auto lane_line_probs = model.getLaneLineProbs();
  int max_idx = get_path_length_idx(lane_lines[0], max_distance);
  for (int i = 0; i < std::size(scene.lane_line_vertices); i++) {
    scene.lane_line_probs[i] = lane_line_probs[i];
    update_line_data(s, lane_lines[i], 0.025 * scene.lane_line_probs[i], 0, 0, &scene.lane_line_vertices[i], max_idx);
  }

  // lane barriers for blind spot
  int max_distance_barrier =  40;
  int max_idx_barrier = std::min(max_idx, get_path_length_idx(lane_lines[0], max_distance_barrier));
  update_line_data(s, lane_lines[1], 0, -0.05, -0.6, &scene.lane_barrier_vertices[0], max_idx_barrier, false);
  update_line_data(s, lane_lines[2], 0, -0.05, -0.6, &scene.lane_barrier_vertices[1], max_idx_barrier, false);

  // update road edges
  const auto road_edges = model.getRoadEdges();
  const auto road_edge_stds = model.getRoadEdgeStds();
  for (int i = 0; i < std::size(scene.road_edge_vertices); i++) {
    scene.road_edge_stds[i] = road_edge_stds[i];
    update_line_data(s, road_edges[i], 0.025, 0, 0, &scene.road_edge_vertices[i], max_idx);
  }

  // update path
  auto lead_one = (*s->sm)["radarState"].getRadarState().getLeadOne();
  if (lead_one.getStatus()) {
    const float lead_d = lead_one.getDRel() * 2.;
    max_distance = std::clamp((float)(lead_d - fmin(lead_d * 0.35, 10.)), 0.0f, max_distance);
  }
  max_idx = get_path_length_idx(plan_position, max_distance);
  update_line_data(s, plan_position, 0.9, 1.22, 1.22, &scene.track_vertices, max_idx, false);
  update_line_data(s, plan_position, 1.0, 1.22, 1.22, &scene.track_edge_vertices, max_idx, false);
}

void update_dmonitoring(UIState *s, const cereal::DriverStateV2::Reader &driverstate, float dm_fade_state, bool is_rhd) {
  UIScene &scene = s->scene;
  const auto driver_orient = is_rhd ? driverstate.getRightDriverData().getFaceOrientation() : driverstate.getLeftDriverData().getFaceOrientation();
  for (int i = 0; i < std::size(scene.driver_pose_vals); i++) {
    float v_this = (i == 0 ? (driver_orient[i] < 0 ? 0.7 : 0.9) : 0.4) * driver_orient[i];
    scene.driver_pose_diff[i] = fabs(scene.driver_pose_vals[i] - v_this);
    scene.driver_pose_vals[i] = 0.8 * v_this + (1 - 0.8) * scene.driver_pose_vals[i];
    scene.driver_pose_sins[i] = sinf(scene.driver_pose_vals[i]*(1.0-dm_fade_state));
    scene.driver_pose_coss[i] = cosf(scene.driver_pose_vals[i]*(1.0-dm_fade_state));
  }

  const mat3 r_xyz = (mat3){{
    scene.driver_pose_coss[1]*scene.driver_pose_coss[2],
    scene.driver_pose_coss[1]*scene.driver_pose_sins[2],
    -scene.driver_pose_sins[1],

    -scene.driver_pose_sins[0]*scene.driver_pose_sins[1]*scene.driver_pose_coss[2] - scene.driver_pose_coss[0]*scene.driver_pose_sins[2],
    -scene.driver_pose_sins[0]*scene.driver_pose_sins[1]*scene.driver_pose_sins[2] + scene.driver_pose_coss[0]*scene.driver_pose_coss[2],
    -scene.driver_pose_sins[0]*scene.driver_pose_coss[1],

    scene.driver_pose_coss[0]*scene.driver_pose_sins[1]*scene.driver_pose_coss[2] - scene.driver_pose_sins[0]*scene.driver_pose_sins[2],
    scene.driver_pose_coss[0]*scene.driver_pose_sins[1]*scene.driver_pose_sins[2] + scene.driver_pose_sins[0]*scene.driver_pose_coss[2],
    scene.driver_pose_coss[0]*scene.driver_pose_coss[1],
  }};

  // transform vertices
  for (int kpi = 0; kpi < std::size(default_face_kpts_3d); kpi++) {
    vec3 kpt_this = default_face_kpts_3d[kpi];
    kpt_this = matvecmul3(r_xyz, kpt_this);
    scene.face_kpts_draw[kpi] = (vec3){{(float)kpt_this.v[0], (float)kpt_this.v[1], (float)(kpt_this.v[2] * (1.0-dm_fade_state) + 8 * dm_fade_state)}};
  }
}

static void update_sockets(UIState *s) {
  s->sm->update(0);
}

static void update_state(UIState *s) {
  SubMaster &sm = *(s->sm);
  UIScene &scene = s->scene;

  if (sm.updated("liveCalibration")) {
    auto rpy_list = sm["liveCalibration"].getLiveCalibration().getRpyCalib();
    auto wfde_list = sm["liveCalibration"].getLiveCalibration().getWideFromDeviceEuler();
    Eigen::Vector3d rpy;
    Eigen::Vector3d wfde;
    if (rpy_list.size() == 3) rpy << rpy_list[0], rpy_list[1], rpy_list[2];
    if (wfde_list.size() == 3) wfde << wfde_list[0], wfde_list[1], wfde_list[2];
    Eigen::Matrix3d device_from_calib = euler2rot(rpy);
    Eigen::Matrix3d wide_from_device = euler2rot(wfde);
    Eigen::Matrix3d view_from_device;
    view_from_device << 0,1,0,
                        0,0,1,
                        1,0,0;
    Eigen::Matrix3d view_from_calib = view_from_device * device_from_calib;
    Eigen::Matrix3d view_from_wide_calib = view_from_device * wide_from_device * device_from_calib ;
    for (int i = 0; i < 3; i++) {
      for (int j = 0; j < 3; j++) {
        scene.view_from_calib.v[i*3 + j] = view_from_calib(i,j);
        scene.view_from_wide_calib.v[i*3 + j] = view_from_wide_calib(i,j);
      }
    }
    scene.calibration_valid = sm["liveCalibration"].getLiveCalibration().getCalStatus() == 1;
    scene.calibration_wide_valid = wfde_list.size() == 3;
  }
  if (sm.updated("pandaStates")) {
    auto pandaStates = sm["pandaStates"].getPandaStates();
    if (pandaStates.size() > 0) {
      scene.pandaType = pandaStates[0].getPandaType();

      if (scene.pandaType != cereal::PandaState::PandaType::UNKNOWN) {
        scene.ignition = false;
        for (const auto& pandaState : pandaStates) {
          scene.ignition |= pandaState.getIgnitionLine() || pandaState.getIgnitionCan();
        }
      }
    }
  } else if ((s->sm->frame - s->sm->rcv_frame("pandaStates")) > 5*UI_FREQ) {
    scene.pandaType = cereal::PandaState::PandaType::UNKNOWN;
  }
  if (sm.updated("carParams")) {
    scene.longitudinal_control = sm["carParams"].getCarParams().getOpenpilotLongitudinalControl();
  }
  if (sm.updated("wideRoadCameraState")) {
    float scale = (sm["wideRoadCameraState"].getWideRoadCameraState().getSensor() == cereal::FrameData::ImageSensor::AR0231) ? 6.0f : 1.0f;
    scene.light_sensor = std::max(100.0f - scale * sm["wideRoadCameraState"].getWideRoadCameraState().getExposureValPercent(), 0.0f);
  }
  scene.started = sm["deviceState"].getDeviceState().getStarted() && scene.ignition;
  if (sm.updated("lateralPlan")) {
    scene.dynamic_lane_profile = sm["lateralPlan"].getLateralPlan().getDynamicLaneProfile();
    scene.dynamic_lane_profile_status = sm["lateralPlan"].getLateralPlan().getDynamicLaneProfileStatus();
  }
  if (sm.updated("carState")) {
    scene.gac_tr = sm["carState"].getCarState().getGapAdjustCruiseTr();
  }
}

void ui_update_params(UIState *s) {
  auto params = Params();
  s->scene.is_metric = params.getBool("IsMetric");
  s->scene.map_on_left = params.getBool("NavSettingLeftSide");
  s->scene.dynamic_lane_profile_toggle = params.getBool("DynamicLaneProfileToggle");
  s->scene.visual_brake_lights = params.getBool("BrakeLights");
  s->scene.onroadScreenOff = std::atoi(params.get("OnroadScreenOff").c_str());
  s->scene.onroadScreenOffBrightness = std::atoi(params.get("OnroadScreenOffBrightness").c_str());
  s->scene.brightness = std::atoi(params.get("BrightnessControl").c_str());
  s->scene.stand_still_timer = params.getBool("StandStillTimer");
  s->scene.speed_limit_control_enabled = params.getBool("SpeedLimitControl");
  s->scene.speed_limit_perc_offset = params.getBool("SpeedLimitPercOffset");
  s->scene.show_debug_ui = params.getBool("ShowDebugUI");
  s->scene.debug_snapshot_enabled = params.getBool("EnableDebugSnapshot");
  s->scene.speed_limit_style = std::atoi(params.get("SpeedLimitStyle").c_str());
  s->scene.hide_vego_ui = params.getBool("HideVEgoUi");
  s->scene.true_vego_ui = params.getBool("TrueVEgoUi");
  s->scene.chevron_data = std::atoi(params.get("ChevronInfo").c_str());
  s->scene.gac = params.getBool("GapAdjustCruise");
  s->scene.gac_mode = std::atoi(params.get("GapAdjustCruiseMode").c_str());
  s->scene.gac_min = std::atoi(params.get("GapAdjustCruiseMin").c_str());
  s->scene.gac_max = std::atoi(params.get("GapAdjustCruiseMax").c_str());
  s->scene.dev_ui_enabled = params.getBool("DevUI");
  s->scene.dev_ui_info = std::atoi(params.get("DevUIInfo").c_str());

  if (s->scene.onroadScreenOff > 0) {
    s->scene.osoTimer = s->scene.onroadScreenOff * 60 * UI_FREQ;
  } else if (s->scene.onroadScreenOff == 0) {
    s->scene.osoTimer = 30 * UI_FREQ;
  } else if (s->scene.onroadScreenOff == -1) {
    s->scene.osoTimer = 15 * UI_FREQ;
  } else {
    s->scene.osoTimer = -1;
  }
}

void UIState::updateStatus() {
  if (scene.started && sm->updated("controlsState")) {
    auto controls_state = (*sm)["controlsState"].getControlsState();
    auto car_control = (*sm)["carControl"].getCarControl();
    auto car_state = (*sm)["carState"].getCarState();
    auto alert_status = controls_state.getAlertStatus();
    auto state = controls_state.getState();
    if (alert_status == cereal::ControlsState::AlertStatus::USER_PROMPT) {
      status = STATUS_WARNING;
    } else if (alert_status == cereal::ControlsState::AlertStatus::CRITICAL) {
      status = STATUS_ALERT;
    } else if (state == cereal::ControlsState::OpenpilotState::PRE_ENABLED || state == cereal::ControlsState::OpenpilotState::OVERRIDING) {
      status = STATUS_OVERRIDE;
    } else {
      status = car_state.getMadsEnabled() ? car_control.getLongActive() ? STATUS_ENGAGED : STATUS_MADS : STATUS_DISENGAGED;
    }
  }

  // Handle onroad/offroad transition
  if (scene.started != started_prev || sm->frame == 1) {
    if (scene.started) {
      status = STATUS_DISENGAGED;
      scene.started_frame = sm->frame;
<<<<<<< HEAD
      wide_cam_only = Params().getBool("WideCameraOnly");
      scene.live_torque_toggle = Params().getBool("LiveTorque");
      scene.custom_torque_toggle = Params().getBool("CustomTorqueLateral");
=======
>>>>>>> 18a5cf02
    }
    started_prev = scene.started;
    emit offroadTransition(!scene.started);
  }

  // Handle prime type change
  if (prime_type != prime_type_prev) {
    prime_type_prev = prime_type;
    emit primeTypeChanged(prime_type);
    Params().put("PrimeType", std::to_string(prime_type));
  }
}

UIState::UIState(QObject *parent) : QObject(parent) {
  sm = std::make_unique<SubMaster, const std::initializer_list<const char *>>({
    "modelV2", "controlsState", "liveCalibration", "radarState", "deviceState", "roadCameraState",
    "pandaStates", "carParams", "driverMonitoringState", "carState", "liveLocationKalman", "driverStateV2",
<<<<<<< HEAD
    "wideRoadCameraState", "managerState", "navInstruction", "navRoute", "gnssMeasurements",
    "uiPlan", "carControl", "lateralPlan", "longitudinalPlan", "liveMapData", "gpsLocationExternal", "liveParameters",
    "liveTorqueParameters",
=======
    "wideRoadCameraState", "managerState", "navInstruction", "navRoute", "uiPlan", "longitudinalPlan", "liveMapData",
>>>>>>> 18a5cf02
  });

  Params params;
  prime_type = std::atoi(params.get("PrimeType").c_str());
  language = QString::fromStdString(params.get("LanguageSetting"));

  // update timer
  timer = new QTimer(this);
  QObject::connect(timer, &QTimer::timeout, this, &UIState::update);
  timer->start(1000 / UI_FREQ);
}

void UIState::update() {
  update_sockets(this);
  update_state(this);
  updateStatus();

  if (sm->frame % UI_FREQ == 0) {
    watchdog_kick(nanos_since_boot());
  }
  emit uiUpdate(*this);
}

Device::Device(QObject *parent) : brightness_filter(BACKLIGHT_OFFROAD, BACKLIGHT_TS, BACKLIGHT_DT), QObject(parent) {
  setAwake(true);
  resetInteractiveTimout();

  QObject::connect(uiState(), &UIState::uiUpdate, this, &Device::update);
}

void Device::update(const UIState &s) {
  updateBrightness(s);
  updateWakefulness(s);

  // TODO: remove from UIState and use signals
  uiState()->awake = awake;
}

void Device::setAwake(bool on) {
  if (on != awake) {
    awake = on;
    Hardware::set_display_power(awake);
    LOGD("setting display power %d", awake);
    emit displayPowerChanged(awake);
  }
}

void Device::resetInteractiveTimout() {
  interactive_timeout = (ignition_on ? 10 : 30) * UI_FREQ;
}

void Device::updateBrightness(const UIState &s) {
  float clipped_brightness = BACKLIGHT_OFFROAD;
  if (s.scene.started) {
    clipped_brightness = s.scene.light_sensor;

    // CIE 1931 - https://www.photonstophotos.net/GeneralTopics/Exposure/Psychometric_Lightness_and_Gamma.htm
    if (clipped_brightness <= 8) {
      clipped_brightness = (clipped_brightness / 903.3);
    } else {
      clipped_brightness = std::pow((clipped_brightness + 16.0) / 116.0, 3.0);
    }

    // Scale back to 10% to 100%
    clipped_brightness = std::clamp(100.0f * clipped_brightness, 10.0f, 100.0f);
    if (s.scene.onroadScreenOff != -2 && s.scene.touched2) {
      sleep_time = s.scene.osoTimer;
    } else if (s.scene.controlsState.getAlertSize() != cereal::ControlsState::AlertSize::NONE && s.scene.onroadScreenOff != -2) {
      sleep_time = s.scene.osoTimer;
    } else if (sleep_time > 0 && s.scene.onroadScreenOff != -2) {
      sleep_time--;
    } else if (s.scene.started && sleep_time == -1 && s.scene.onroadScreenOff != -2) {
      sleep_time = s.scene.osoTimer;
    }
  }

  int brightness = brightness_filter.update(clipped_brightness);
  if (!awake) {
    brightness = 0;
  } else if (s.scene.started && sleep_time == 0 && s.scene.onroadScreenOff != -2) {
    brightness = s.scene.onroadScreenOffBrightness * 0.01 * brightness;
  } else if (s.scene.brightness) {
    brightness = s.scene.brightness * 0.99;
  }

  if (brightness != last_brightness) {
    if (!brightness_future.isRunning()) {
      brightness_future = QtConcurrent::run(Hardware::set_brightness, brightness);
      last_brightness = brightness;
    }
  }
}

void Device::updateWakefulness(const UIState &s) {
  bool ignition_just_turned_off = !s.scene.ignition && ignition_on;
  ignition_on = s.scene.ignition;

  if (ignition_just_turned_off) {
    resetInteractiveTimout();
  } else if (interactive_timeout > 0 && --interactive_timeout == 0) {
    emit interactiveTimout();
  }

  setAwake(s.scene.ignition || interactive_timeout > 0);
}

UIState *uiState() {
  static UIState ui_state;
  return &ui_state;
}<|MERGE_RESOLUTION|>--- conflicted
+++ resolved
@@ -280,12 +280,8 @@
     if (scene.started) {
       status = STATUS_DISENGAGED;
       scene.started_frame = sm->frame;
-<<<<<<< HEAD
-      wide_cam_only = Params().getBool("WideCameraOnly");
       scene.live_torque_toggle = Params().getBool("LiveTorque");
       scene.custom_torque_toggle = Params().getBool("CustomTorqueLateral");
-=======
->>>>>>> 18a5cf02
     }
     started_prev = scene.started;
     emit offroadTransition(!scene.started);
@@ -303,13 +299,8 @@
   sm = std::make_unique<SubMaster, const std::initializer_list<const char *>>({
     "modelV2", "controlsState", "liveCalibration", "radarState", "deviceState", "roadCameraState",
     "pandaStates", "carParams", "driverMonitoringState", "carState", "liveLocationKalman", "driverStateV2",
-<<<<<<< HEAD
-    "wideRoadCameraState", "managerState", "navInstruction", "navRoute", "gnssMeasurements",
-    "uiPlan", "carControl", "lateralPlan", "longitudinalPlan", "liveMapData", "gpsLocationExternal", "liveParameters",
-    "liveTorqueParameters",
-=======
     "wideRoadCameraState", "managerState", "navInstruction", "navRoute", "uiPlan", "longitudinalPlan", "liveMapData",
->>>>>>> 18a5cf02
+    "carControl", "lateralPlan", "gpsLocationExternal", "liveParameters", "liveTorqueParameters",
   });
 
   Params params;
