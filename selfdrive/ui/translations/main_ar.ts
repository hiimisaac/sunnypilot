<?xml version="1.0" encoding="utf-8"?>
<!DOCTYPE TS>
<TS version="2.1" language="ar_SA">
<context>
    <name>AbstractAlert</name>
    <message>
        <source>Close</source>
        <translation>إغلاق</translation>
    </message>
    <message>
        <source>Snooze Update</source>
        <translation>تأخير التحديث</translation>
    </message>
    <message>
        <source>Reboot and Update</source>
        <translation>إعادة التشغيل والتحديث</translation>
    </message>
</context>
<context>
    <name>AdvancedNetworking</name>
    <message>
        <source>Back</source>
        <translation>السابق</translation>
    </message>
    <message>
        <source>Enable Tethering</source>
        <translation>تمكين الربط</translation>
    </message>
    <message>
        <source>Tethering Password</source>
        <translation>كلمة مرور الربط</translation>
    </message>
    <message>
        <source>EDIT</source>
        <translation>تعديل</translation>
    </message>
    <message>
        <source>Enter new tethering password</source>
        <translation>أدخل كلمة مرور الربط الجديدة</translation>
    </message>
    <message>
        <source>IP Address</source>
        <translation>عنوان IP</translation>
    </message>
    <message>
        <source>Enable Roaming</source>
        <translation>تمكين التجوال</translation>
    </message>
    <message>
        <source>APN Setting</source>
        <translation>إعدادات APN</translation>
    </message>
    <message>
        <source>Enter APN</source>
        <translation>إدخال APN</translation>
    </message>
    <message>
        <source>leave blank for automatic configuration</source>
        <translation>اتركه فارغاً من أجل التكوين التلقائي</translation>
    </message>
    <message>
        <source>Cellular Metered</source>
        <translation>محدود بالاتصال الخلوي</translation>
    </message>
    <message>
        <source>Prevent large data uploads when on a metered connection</source>
        <translation>منع تحميل البيانات الكبيرة عندما يكون الاتصال محدوداً</translation>
    </message>
    <message>
        <source>Hidden Network</source>
        <translation>شبكة مخفية</translation>
    </message>
    <message>
        <source>CONNECT</source>
        <translation>الاتصال</translation>
    </message>
    <message>
        <source>Enter SSID</source>
        <translation>أدخل SSID</translation>
    </message>
    <message>
        <source>Enter password</source>
        <translation>أدخل كلمة المرور</translation>
    </message>
    <message>
        <source>for &quot;%1&quot;</source>
        <translation>من أجل &quot;%1&quot;</translation>
    </message>
    <message>
        <source>Retain hotspot/tethering state</source>
        <translation type="unfinished"></translation>
    </message>
    <message>
        <source>Enabling this toggle will retain the hotspot/tethering toggle state across reboots.</source>
        <translation type="unfinished"></translation>
    </message>
    <message>
        <source>Ngrok Service</source>
        <translation type="unfinished"></translation>
    </message>
</context>
<context>
    <name>AnnotatedCameraWidget</name>
    <message>
        <source>km/h</source>
        <translation>كم/س</translation>
    </message>
    <message>
        <source>mph</source>
        <translation>ميل/س</translation>
    </message>
    <message>
        <source>MAX</source>
        <translation>MAX</translation>
    </message>
</context>
<context>
    <name>AutoLaneChangeTimer</name>
    <message>
        <source>s</source>
        <translation type="unfinished"></translation>
    </message>
    <message>
        <source>Nudge</source>
        <translation type="unfinished"></translation>
    </message>
    <message>
        <source>Nudgeless</source>
        <translation type="unfinished"></translation>
    </message>
    <message>
        <source>Auto Lane Change by Blinker</source>
        <translation type="unfinished"></translation>
    </message>
    <message>
        <source>Off</source>
        <translation type="unfinished"></translation>
    </message>
    <message>
        <source>Set a timer to delay the auto lane change operation when the blinker is used. No nudge on the steering wheel is required to auto lane change if a timer is set. Default is Nudge.
Please use caution when using this feature. Only use the blinker when traffic and road conditions permit.</source>
        <translation type="unfinished"></translation>
    </message>
</context>
<context>
    <name>BackupSettings</name>
    <message>
        <source>Settings backed up for sunnylink Device ID:</source>
        <translation type="unfinished"></translation>
    </message>
    <message>
        <source>Settings updated successfully, but no additional data was returned by the server.</source>
        <translation type="unfinished"></translation>
    </message>
    <message>
        <source>OOPS! We made a booboo.</source>
        <translation type="unfinished"></translation>
    </message>
    <message>
        <source>Please try again later.</source>
        <translation type="unfinished"></translation>
    </message>
    <message>
        <source>Settings restored. Confirm to restart the interface.</source>
        <translation type="unfinished"></translation>
    </message>
    <message>
        <source>No settings found to restore.</source>
        <translation type="unfinished"></translation>
    </message>
</context>
<context>
    <name>BrightnessControl</name>
    <message>
        <source>Brightness</source>
        <translation type="unfinished"></translation>
    </message>
    <message>
        <source>Manually adjusts the global brightness of the screen.</source>
        <translation type="unfinished"></translation>
    </message>
    <message>
        <source>Auto</source>
        <translation type="unfinished"></translation>
    </message>
</context>
<context>
    <name>CameraOffset</name>
    <message>
        <source>Camera Offset - Laneful Only</source>
        <translation type="unfinished"></translation>
    </message>
    <message>
        <source>Hack to trick vehicle to be left or right biased in its lane. Decreasing the value will make the car keep more left, increasing will make it keep more right. Changes take effect immediately. Default: +4 cm</source>
        <translation type="unfinished"></translation>
    </message>
    <message>
        <source> cm</source>
        <translation type="unfinished"></translation>
    </message>
</context>
<context>
    <name>ConfirmationDialog</name>
    <message>
        <source>Ok</source>
        <translation>موافق</translation>
    </message>
    <message>
        <source>Cancel</source>
        <translation>إلغاء</translation>
    </message>
</context>
<context>
    <name>CustomOffsetsSettings</name>
    <message>
        <source>Back</source>
        <translation type="unfinished">السابق</translation>
    </message>
</context>
<context>
    <name>DeclinePage</name>
    <message>
        <source>You must accept the Terms and Conditions in order to use openpilot.</source>
        <translation>يجب عليك قبول الشروط والأحكام من أجل استخدام openpilot.</translation>
    </message>
    <message>
        <source>Back</source>
        <translation>السابق</translation>
    </message>
    <message>
        <source>Decline, uninstall %1</source>
        <translation>رفض، إلغاء التثبيت %1</translation>
    </message>
</context>
<context>
    <name>DevicePanel</name>
    <message>
        <source>Dongle ID</source>
        <translation>معرف دونجل</translation>
    </message>
    <message>
        <source>N/A</source>
        <translation>غير متاح</translation>
    </message>
    <message>
        <source>Serial</source>
        <translation>الرقم التسلسلي</translation>
    </message>
    <message>
        <source>Driver Camera</source>
        <translation>كاميرة السائق</translation>
    </message>
    <message>
        <source>PREVIEW</source>
        <translation>معاينة</translation>
    </message>
    <message>
        <source>Preview the driver facing camera to ensure that driver monitoring has good visibility. (vehicle must be off)</source>
        <translation>قم بمعاينة الكاميرا المواجهة للسائق للتأكد من أن نظام مراقبة السائق يتمتع برؤية جيدة. (يجب أن تكون السيارة متوقفة)</translation>
    </message>
    <message>
        <source>Reset Calibration</source>
        <translation>إعادة ضبط المعايرة</translation>
    </message>
    <message>
        <source>RESET</source>
        <translation>إعادة الضبط</translation>
    </message>
    <message>
        <source>Are you sure you want to reset calibration?</source>
        <translation>هل أنت متأكد أنك تريد إعادة ضبط المعايرة؟</translation>
    </message>
    <message>
        <source>Review Training Guide</source>
        <translation>مراجعة دليل التدريب</translation>
    </message>
    <message>
        <source>REVIEW</source>
        <translation>مراجعة</translation>
    </message>
    <message>
        <source>Review the rules, features, and limitations of openpilot</source>
        <translation type="vanished">مراجعة الأدوار والميزات والقيود في openpilot</translation>
    </message>
    <message>
        <source>Are you sure you want to review the training guide?</source>
        <translation>هل أنت متأكد أنك تريد مراجعة دليل التدريب؟</translation>
    </message>
    <message>
        <source>Regulatory</source>
        <translation>التنظيمية</translation>
    </message>
    <message>
        <source>VIEW</source>
        <translation>عرض</translation>
    </message>
    <message>
        <source>Change Language</source>
        <translation>تغيير اللغة</translation>
    </message>
    <message>
        <source>CHANGE</source>
        <translation>تغيير</translation>
    </message>
    <message>
        <source>Select a language</source>
        <translation>اختر لغة</translation>
    </message>
    <message>
        <source>Reboot</source>
        <translation>إعادة التشغيل</translation>
    </message>
    <message>
        <source>Power Off</source>
        <translation>إيقاف التشغيل</translation>
    </message>
    <message>
        <source>openpilot requires the device to be mounted within 4° left or right and within 5° up or 9° down. openpilot is continuously calibrating, resetting is rarely required.</source>
        <translation type="vanished">يحتاج openpilot أن يتم ضبط الجهاز ضمن حدود 4 درجات يميناً أو يساراً و5 درجات نحو الأعلى أو 9 نحو الأسفل. يقوم openpilot بالمعايرة باستمرار، ونادراً ما يحتاج إلى عملية إعادة الضبط.</translation>
    </message>
    <message>
        <source> Your device is pointed %1° %2 and %3° %4.</source>
        <translation> يشير جهازك إلى %1 درجة %2، و%3 درجة %4.</translation>
    </message>
    <message>
        <source>down</source>
        <translation>نحو الأسفل</translation>
    </message>
    <message>
        <source>up</source>
        <translation>نحو الأعلى</translation>
    </message>
    <message>
        <source>left</source>
        <translation>نحو اليسار</translation>
    </message>
    <message>
        <source>right</source>
        <translation>نحو اليمين</translation>
    </message>
    <message>
        <source>Are you sure you want to reboot?</source>
        <translation>هل أنت متأكد  أنك تريد إعادة التشغيل؟</translation>
    </message>
    <message>
        <source>Disengage to Reboot</source>
        <translation>فك الارتباط من أجل إعادة التشغيل</translation>
    </message>
    <message>
        <source>Are you sure you want to power off?</source>
        <translation>هل أنت متأكد أنك تريد إيقاف التشغيل؟</translation>
    </message>
    <message>
        <source>Disengage to Power Off</source>
        <translation>فك الارتباط من أجل إيقاف التشغيل</translation>
    </message>
    <message>
        <source>Reset</source>
        <translation>إعادة الضبط</translation>
    </message>
    <message>
        <source>Review</source>
        <translation>مراجعة</translation>
    </message>
    <message>
        <source>Pair your device with comma connect (connect.comma.ai) and claim your comma prime offer.</source>
        <translation>اقرن جهازك بجهاز (connect.comma.ai) واحصل على عرضك من comma prime.</translation>
    </message>
    <message>
        <source>Pair Device</source>
        <translation>إقران الجهاز</translation>
    </message>
    <message>
        <source>PAIR</source>
        <translation>إقران</translation>
    </message>
    <message>
        <source>TOGGLE</source>
        <translation type="unfinished"></translation>
    </message>
    <message>
        <source>Enable or disable PIN requirement for Fleet Manager access.</source>
        <translation type="unfinished"></translation>
    </message>
    <message>
        <source>Are you sure you want to turn off PIN requirement?</source>
        <translation type="unfinished"></translation>
    </message>
    <message>
        <source>Turn Off</source>
        <translation type="unfinished"></translation>
    </message>
    <message>
        <source>Error Troubleshoot</source>
        <translation type="unfinished"></translation>
    </message>
    <message>
        <source>Display error from the tmux session when an error has occurred from a system process.</source>
        <translation type="unfinished"></translation>
    </message>
    <message>
        <source>Reset Access Tokens for Map Services</source>
        <translation type="unfinished"></translation>
    </message>
    <message>
        <source>Reset self-service access tokens for Mapbox, Amap, and Google Maps.</source>
        <translation type="unfinished"></translation>
    </message>
    <message>
        <source>Are you sure you want to reset access tokens for all map services?</source>
        <translation type="unfinished"></translation>
    </message>
    <message>
        <source>Reset sunnypilot Settings</source>
        <translation type="unfinished"></translation>
    </message>
    <message>
        <source>Are you sure you want to reset all sunnypilot settings?</source>
        <translation type="unfinished"></translation>
    </message>
    <message>
        <source>Review the rules, features, and limitations of sunnypilot</source>
        <translation type="unfinished"></translation>
    </message>
    <message>
        <source>OFF</source>
        <translation type="unfinished"></translation>
    </message>
    <message>
        <source>sunnypilot requires the device to be mounted within 4° left or right and within 5° up or 9° down. sunnypilot is continuously calibrating, resetting is rarely required.</source>
        <translation type="unfinished"></translation>
    </message>
    <message>
        <source>Fleet Manager PIN:</source>
        <translation type="unfinished"></translation>
    </message>
    <message>
        <source>Toggle Onroad/Offroad</source>
        <translation type="unfinished"></translation>
    </message>
    <message>
        <source>Are you sure you want to unforce offroad?</source>
        <translation type="unfinished"></translation>
    </message>
    <message>
        <source>Unforce</source>
        <translation type="unfinished"></translation>
    </message>
    <message>
        <source>Are you sure you want to force offroad?</source>
        <translation type="unfinished"></translation>
    </message>
    <message>
        <source>Force</source>
        <translation type="unfinished"></translation>
    </message>
    <message>
        <source>Disengage to Force Offroad</source>
        <translation type="unfinished"></translation>
    </message>
    <message>
        <source>Unforce Offroad</source>
        <translation type="unfinished"></translation>
    </message>
    <message>
        <source>Force Offroad</source>
        <translation type="unfinished"></translation>
    </message>
</context>
<context>
    <name>DisplayPanel</name>
    <message>
        <source>Driving Screen Off: Non-Critical Events</source>
        <translation type="unfinished"></translation>
    </message>
    <message>
        <source>When &lt;b&gt;Driving Screen Off Timer&lt;/b&gt; is not set to &lt;b&gt;&quot;Always On&quot;&lt;/b&gt;:</source>
        <translation type="unfinished"></translation>
    </message>
    <message>
        <source>Enabled: Wake the brightness of the screen to display all events.</source>
        <translation type="unfinished"></translation>
    </message>
    <message>
        <source>Disabled: Wake the brightness of the screen to display critical events.</source>
        <translation type="unfinished"></translation>
    </message>
    <message>
        <source>Enable Screen Recorder</source>
        <translation type="unfinished"></translation>
    </message>
    <message>
        <source>Enable this will display a button on the onroad screen to toggle on or off real-time screen recording with UI elements.</source>
        <translation type="unfinished"></translation>
    </message>
</context>
<context>
    <name>DriveStats</name>
    <message>
        <source>Drives</source>
        <translation type="unfinished"></translation>
    </message>
    <message>
        <source>Hours</source>
        <translation type="unfinished"></translation>
    </message>
    <message>
        <source>ALL TIME</source>
        <translation type="unfinished"></translation>
    </message>
    <message>
        <source>PAST WEEK</source>
        <translation type="unfinished"></translation>
    </message>
    <message>
        <source>KM</source>
        <translation type="unfinished"></translation>
    </message>
    <message>
        <source>Miles</source>
        <translation type="unfinished"></translation>
    </message>
</context>
<context>
    <name>DriverViewWindow</name>
    <message>
        <source>camera starting</source>
        <translation>بدء تشغيل الكاميرا</translation>
    </message>
</context>
<context>
    <name>ExperimentalModeButton</name>
    <message>
        <source>EXPERIMENTAL MODE ON</source>
        <translation>تشغيل الوضع التجريبي</translation>
    </message>
    <message>
        <source>CHILL MODE ON</source>
        <translation>تشغيل وضع الراحة</translation>
    </message>
</context>
<context>
    <name>InputDialog</name>
    <message>
        <source>Cancel</source>
        <translation>إلغاء</translation>
    </message>
    <message numerus="yes">
        <source>Need at least %n character(s)!</source>
        <translation>
            <numerusform>تحتاج إلى حرف %n على الأقل!</numerusform>
            <numerusform>تحتاج إلى حرف %n على الأقل!</numerusform>
            <numerusform>تحتاج إلى حرفين %n على الأقل!</numerusform>
            <numerusform>تحتاج إلى %n أحرف على الأقل!</numerusform>
            <numerusform>تحتاج إلى %n أحرف على الأقل!</numerusform>
            <numerusform>تحتاج إلى %n حرف على الأقل!</numerusform>
        </translation>
    </message>
</context>
<context>
    <name>Installer</name>
    <message>
        <source>Installing...</source>
        <translation>جارٍ التثبيت...</translation>
    </message>
</context>
<context>
<<<<<<< HEAD
    <name>LaneChangeSettings</name>
    <message>
        <source>Back</source>
        <translation type="unfinished">السابق</translation>
    </message>
    <message>
        <source>Pause Lateral Below Speed w/ Blinker</source>
        <translation type="unfinished"></translation>
    </message>
    <message>
        <source>Enable this toggle to pause lateral actuation with blinker when traveling below 20 MPH or 32 km/h.</source>
        <translation type="unfinished"></translation>
    </message>
    <message>
        <source>Auto Lane Change: Delay with Blind Spot</source>
        <translation type="unfinished"></translation>
    </message>
    <message>
        <source>Toggle to enable a delay timer for seamless lane changes when blind spot monitoring (BSM) detects a obstructing vehicle, ensuring safe maneuvering.</source>
        <translation type="unfinished"></translation>
    </message>
    <message>
        <source>Block Lane Change: Road Edge Detection</source>
        <translation type="unfinished"></translation>
    </message>
    <message>
        <source>Enable this toggle to block lane change when road edge is detected on the stalk actuated side.</source>
        <translation type="unfinished"></translation>
    </message>
</context>
<context>
    <name>MadsSettings</name>
    <message>
        <source>Enable ACC+MADS with RES+/SET-</source>
        <translation type="unfinished"></translation>
    </message>
    <message>
        <source>Engage both M.A.D.S. and ACC with a single press of RES+ or SET- button.</source>
        <translation type="unfinished"></translation>
    </message>
    <message>
        <source>Note: Once M.A.D.S. is engaged via this mode, it will remain engaged until it is manually disabled via the M.A.D.S. button or car shut off.</source>
        <translation type="unfinished"></translation>
    </message>
    <message>
        <source>Toggle M.A.D.S. with Cruise Main</source>
        <translation type="unfinished"></translation>
    </message>
    <message>
        <source>Allows M.A.D.S. engagement/disengagement with &quot;Cruise Main&quot; cruise control button from the steering wheel.</source>
        <translation type="unfinished"></translation>
    </message>
    <message>
        <source>Remain Active</source>
        <translation type="unfinished"></translation>
    </message>
    <message>
        <source>Pause Steering</source>
        <translation type="unfinished"></translation>
    </message>
    <message>
        <source>Steering Mode After Braking</source>
        <translation type="unfinished"></translation>
    </message>
    <message>
        <source>Choose how Automatic Lane Centering (ALC) behaves after the brake pedal is manually pressed in sunnypilot.

Remain Active: ALC will remain active even after the brake pedal is pressed.
Pause Steering: ALC will be paused after the brake pedal is manually pressed.</source>
        <translation type="unfinished"></translation>
    </message>
</context>
<context>
    <name>MapETA</name>
    <message>
        <source>eta</source>
        <translation>الوصول</translation>
    </message>
    <message>
        <source>min</source>
        <translation>د</translation>
    </message>
    <message>
        <source>hr</source>
        <translation>س</translation>
    </message>
</context>
<context>
    <name>MapSettings</name>
    <message>
        <source>NAVIGATION</source>
        <translation>التنقل</translation>
    </message>
    <message>
        <source>Manage at connect.comma.ai</source>
        <translation>الإدارة في connect.comma.ai</translation>
    </message>
</context>
<context>
    <name>MapWindow</name>
    <message>
        <source>Map Loading</source>
        <translation>تحميل الخريطة</translation>
    </message>
    <message>
        <source>Waiting for GPS</source>
        <translation>بانتظار GPS</translation>
    </message>
    <message>
        <source>Waiting for route</source>
        <translation>بانتظار الطريق</translation>
    </message>
</context>
<context>
    <name>MaxTimeOffroad</name>
=======
    <name>MultiOptionDialog</name>
>>>>>>> 4ef757c4
    <message>
        <source>Max Time Offroad</source>
        <translation type="unfinished"></translation>
    </message>
    <message>
        <source>Device is automatically turned off after a set time when the engine is turned off (off-road) after driving (on-road).</source>
        <translation type="unfinished"></translation>
    </message>
    <message>
        <source>s</source>
        <translation type="unfinished"></translation>
    </message>
    <message>
        <source>m</source>
        <translation type="unfinished">م</translation>
    </message>
    <message>
        <source>hr</source>
        <translation type="unfinished">س</translation>
    </message>
    <message>
        <source>Always On</source>
        <translation type="unfinished"></translation>
    </message>
    <message>
        <source>Immediate</source>
        <translation type="unfinished"></translation>
    </message>
</context>
<context>
    <name>MonitoringPanel</name>
    <message>
        <source>Enable Hands on Wheel Monitoring</source>
        <translation type="unfinished"></translation>
    </message>
    <message>
        <source>Monitor and alert when driver is not keeping the hands on the steering wheel.</source>
        <translation type="unfinished"></translation>
    </message>
</context>
<context>
    <name>MultiOptionDialog</name>
    <message>
        <source>Select</source>
        <translation>اختيار</translation>
    </message>
    <message>
        <source>Cancel</source>
        <translation>إلغاء</translation>
    </message>
</context>
<context>
    <name>Networking</name>
    <message>
        <source>Advanced</source>
        <translation>متقدم</translation>
    </message>
    <message>
        <source>Enter password</source>
        <translation>أدخل كلمة المرور</translation>
    </message>
    <message>
        <source>for &quot;%1&quot;</source>
        <translation>من أجل &quot;%1&quot;</translation>
    </message>
    <message>
        <source>Wrong password</source>
        <translation>كلمة مرور خاطئة</translation>
    </message>
    <message>
        <source>Scan</source>
        <translation type="unfinished"></translation>
    </message>
    <message>
        <source>Scanning...</source>
        <translation type="unfinished"></translation>
    </message>
</context>
<context>
    <name>OffroadAlert</name>
    <message>
        <source>Device temperature too high. System cooling down before starting. Current internal component temperature: %1</source>
        <translation>درجة حرارة الجهاز مرتفعة جداً. يقوم النظام بالتبريد قبل البدء. درجة الحرارة الحالية للمكونات الداخلية: %1</translation>
    </message>
    <message>
        <source>Immediately connect to the internet to check for updates. If you do not connect to the internet, openpilot won&apos;t engage in %1</source>
        <translation>اتصل فوراً بالإنترنت للتحقق من وجود تحديثات. إذا لم تكم متصلاً بالإنترنت فإن openpilot لن يساهم في %1</translation>
    </message>
    <message>
        <source>Connect to internet to check for updates. openpilot won&apos;t automatically start until it connects to internet to check for updates.</source>
        <translation>اتصل بالإنترنت للتحقق من وجود تحديثات. لا يعمل openpilot تلقائياً إلا إذا اتصل بالإنترنت من أجل التحقق من التحديثات.</translation>
    </message>
    <message>
        <source>Unable to download updates
%1</source>
        <translation>غير قادر على تحميل التحديثات
%1</translation>
    </message>
    <message>
        <source>Taking camera snapshots. System won&apos;t start until finished.</source>
        <translation>التقاط لقطات كاميرا. لن يبدأ النظام حتى تنتهي هذه العملية.</translation>
    </message>
    <message>
        <source>An update to your device&apos;s operating system is downloading in the background. You will be prompted to update when it&apos;s ready to install.</source>
        <translation>يتم تنزيل تحديث لنظام تشغيل جهازك في الخلفية. سيطلَب منك التحديث عندما يصبح جاهزاً للتثبيت.</translation>
    </message>
    <message>
        <source>Device failed to register. It will not connect to or upload to comma.ai servers, and receives no support from comma.ai. If this is an official device, visit https://comma.ai/support.</source>
        <translation>فشل تسجيل الجهاز. لن يقوم بالاتصال أو تحميل خوادم comma.ai، ولا تلقي الدعم من comma.ai. إذا كان هذا الجهاز نظامياً فيرجى زيارة الموقع https://comma.ai/support.</translation>
    </message>
    <message>
        <source>NVMe drive not mounted.</source>
        <translation>محرك NVMe غير مثبَّت.</translation>
    </message>
    <message>
        <source>Unsupported NVMe drive detected. Device may draw significantly more power and overheat due to the unsupported NVMe.</source>
        <translation>تم اكتشاف محرك NVMe غير مدعوم. قد يستهلك الجهاز قدراً أكبر بكثير من الطاقة، وزيادة في ارتفاع درجة الحرارة بسبب وجود NVMe غير مدعوم.</translation>
    </message>
    <message>
        <source>openpilot was unable to identify your car. Your car is either unsupported or its ECUs are not recognized. Please submit a pull request to add the firmware versions to the proper vehicle. Need help? Join discord.comma.ai.</source>
        <translation>لم يكن openpilot قادراً على تحديد سيارتك. إما أن تكون سيارتك غير مدعومة أو أنه لم يتم التعرف على وحدة التحكم الإلكتروني (ECUs) فيها. يرجى تقديم طلب سحب من أجل إضافة نسخ برمجيات ثابتة إلى السيارة المناسبة. هل تحتاج إلى أي مساعدة؟ لا تتردد في التواصل مع doscord.comma.ai.</translation>
    </message>
    <message>
        <source>openpilot was unable to identify your car. Check integrity of cables and ensure all connections are secure, particularly that the comma power is fully inserted in the OBD-II port of the vehicle. Need help? Join discord.comma.ai.</source>
        <translation>لم يتمكن openpilot من تحديد سيارتك. تحقق من سلامة الكابلات وتأكد من تأمين جميع الوصلات، لا سيما أنه قد تم إدخال طاقة الفاصلة بالكامل في منفذ OBD-II في السيارة. هل تريد أي مساعدة؟ لا تتردد في الانضمام إلى discord.comma.ai.</translation>
    </message>
    <message>
        <source>openpilot detected a change in the device&apos;s mounting position. Ensure the device is fully seated in the mount and the mount is firmly secured to the windshield.</source>
        <translation>لقد اكتشف openpilot تغييراً في موقع تركيب الجهاز. تأكد من تثبيت الجهاز بشكل كامل في موقعه وتثبيته بإحكام على الزجاج الأمامي.</translation>
    </message>
    <message>
        <source>OpenStreetMap database is out of date. New maps must be downloaded if you wish to continue using OpenStreetMap data for Enhanced Speed Control and road name display.

%1</source>
        <translation type="unfinished"></translation>
    </message>
    <message>
        <source>sunnypilot is now in Forced Offroad mode. sunnypilot won&apos;t start until Forced Offroad mode is disabled. Go to &quot;Settings&quot; -&gt; &quot;Device&quot; -&gt; &quot;Unforce Offroad&quot; to exit Force Offroad mode.</source>
        <translation type="unfinished"></translation>
    </message>
</context>
<context>
    <name>OffroadHome</name>
    <message>
        <source>UPDATE</source>
        <translation>تحديث</translation>
    </message>
    <message>
        <source> ALERTS</source>
        <translation> التنبهات</translation>
    </message>
    <message>
        <source> ALERT</source>
        <translation> تنبيه</translation>
    </message>
</context>
<context>
    <name>OnroadAlerts</name>
    <message>
        <source>openpilot Unavailable</source>
        <translation>openpilot غير متوفر</translation>
    </message>
    <message>
        <source>Waiting for controls to start</source>
        <translation>في انتظار بدء عناصر التحكم</translation>
    </message>
    <message>
        <source>TAKE CONTROL IMMEDIATELY</source>
        <translation>تحكم على الفور</translation>
    </message>
    <message>
        <source>Controls Unresponsive</source>
        <translation>الضوابط غير مستجيبة</translation>
    </message>
    <message>
        <source>Reboot Device</source>
        <translation>إعادة التشغيل</translation>
    </message>
</context>
<context>
    <name>OnroadScreenOff</name>
    <message>
        <source>Driving Screen Off Timer</source>
        <translation type="unfinished"></translation>
    </message>
    <message>
        <source>Turn off the device screen or reduce brightness to protect the screen after driving starts. It automatically brightens or turns on when a touch or event occurs.</source>
        <translation type="unfinished"></translation>
    </message>
    <message>
        <source>s</source>
        <translation type="unfinished"></translation>
    </message>
    <message>
        <source>min</source>
        <translation type="unfinished">د</translation>
    </message>
    <message>
        <source>Always On</source>
        <translation type="unfinished"></translation>
    </message>
</context>
<context>
    <name>OnroadScreenOffBrightness</name>
    <message>
        <source>Driving Screen Off Brightness (%)</source>
        <translation type="unfinished"></translation>
    </message>
    <message>
        <source>When using the Driving Screen Off feature, the brightness is reduced according to the automatic brightness ratio.</source>
        <translation type="unfinished"></translation>
    </message>
    <message>
        <source>Dark</source>
        <translation type="unfinished"></translation>
    </message>
</context>
<context>
    <name>OnroadSettings</name>
    <message>
        <source>ONROAD OPTIONS</source>
        <translation type="unfinished"></translation>
    </message>
    <message>
        <source>&lt;b&gt;ONROAD SETTINGS | SUNNYPILOT&lt;/b&gt;</source>
        <translation type="unfinished"></translation>
    </message>
</context>
<context>
    <name>OsmPanel</name>
    <message>
        <source>Mapd Version</source>
        <translation type="unfinished"></translation>
    </message>
    <message>
        <source>Offline Maps ETA</source>
        <translation type="unfinished"></translation>
    </message>
    <message>
        <source>Time Elapsed</source>
        <translation type="unfinished"></translation>
    </message>
    <message>
        <source>Downloaded Maps</source>
        <translation type="unfinished"></translation>
    </message>
    <message>
        <source>DELETE</source>
        <translation type="unfinished"></translation>
    </message>
    <message>
        <source>This will delete ALL downloaded maps

Are you sure you want to delete all the maps?</source>
        <translation type="unfinished"></translation>
    </message>
    <message>
        <source>Yes, delete all the maps.</source>
        <translation type="unfinished"></translation>
    </message>
    <message>
        <source>Database Update</source>
        <translation type="unfinished"></translation>
    </message>
    <message>
        <source>CHECK</source>
        <translation type="unfinished">التحقق</translation>
    </message>
    <message>
        <source>Country</source>
        <translation type="unfinished"></translation>
    </message>
    <message>
        <source>SELECT</source>
        <translation type="unfinished">اختيار</translation>
    </message>
    <message>
        <source>Fetching Country list...</source>
        <translation type="unfinished"></translation>
    </message>
    <message>
        <source>State</source>
        <translation type="unfinished"></translation>
    </message>
    <message>
        <source>Fetching State list...</source>
        <translation type="unfinished"></translation>
    </message>
    <message>
        <source>All</source>
        <translation type="unfinished"></translation>
    </message>
    <message>
        <source>REFRESH</source>
        <translation type="unfinished"></translation>
    </message>
    <message>
        <source>UPDATE</source>
        <translation type="unfinished">تحديث</translation>
    </message>
    <message>
        <source>Download starting...</source>
        <translation type="unfinished"></translation>
    </message>
    <message>
        <source>Error: Invalid download. Retry.</source>
        <translation type="unfinished"></translation>
    </message>
    <message>
        <source>Download complete!</source>
        <translation type="unfinished"></translation>
    </message>
    <message>
        <source>

Warning: You are on a metered connection!</source>
        <translation type="unfinished"></translation>
    </message>
    <message>
        <source>This will start the download process and it might take a while to complete.</source>
        <translation type="unfinished"></translation>
    </message>
    <message>
        <source>Continue on Metered</source>
        <translation type="unfinished"></translation>
    </message>
    <message>
        <source>Start Download</source>
        <translation type="unfinished"></translation>
    </message>
    <message>
        <source>m </source>
        <translation type="unfinished"></translation>
    </message>
    <message>
        <source>s</source>
        <translation type="unfinished"></translation>
    </message>
    <message>
        <source>Calculating...</source>
        <translation type="unfinished"></translation>
    </message>
    <message>
        <source>Downloaded</source>
        <translation type="unfinished"></translation>
    </message>
    <message>
        <source>Calculating ETA...</source>
        <translation type="unfinished"></translation>
    </message>
    <message>
        <source>Ready</source>
        <translation type="unfinished"></translation>
    </message>
    <message>
        <source>Time remaining: </source>
        <translation type="unfinished"></translation>
    </message>
</context>
<context>
    <name>PairingPopup</name>
    <message>
        <source>Pair your device to your comma account</source>
        <translation>اقرن جهازك مع حسابك على comma</translation>
    </message>
    <message>
        <source>Go to https://connect.comma.ai on your phone</source>
        <translation>انتقل إلى https://connect.comma.ai على جوالك</translation>
    </message>
    <message>
        <source>Click &quot;add new device&quot; and scan the QR code on the right</source>
        <translation>انقر &quot;،إضافة جهاز جديد&quot;، وامسح رمز الاستجابة السريعة (QR) على اليمين</translation>
    </message>
    <message>
        <source>Bookmark connect.comma.ai to your home screen to use it like an app</source>
        <translation>اجعل لـconnect.comma.ai إشارة مرجعية على شاشتك  الرئيسية من أجل استخدامه مثل أي تطبيق</translation>
    </message>
</context>
<context>
    <name>ParamControl</name>
    <message>
        <source>Enable</source>
        <translation>تمكين</translation>
    </message>
    <message>
        <source>Cancel</source>
        <translation>إلغاء</translation>
    </message>
</context>
<context>
    <name>PathOffset</name>
    <message>
        <source>Path Offset</source>
        <translation type="unfinished"></translation>
    </message>
    <message>
        <source>Hack to trick the model path to be left or right biased of the lane. Decreasing the value will shift the model more left, increasing will shift the model more right. Changes take effect immediately.</source>
        <translation type="unfinished"></translation>
    </message>
    <message>
        <source> cm</source>
        <translation type="unfinished"></translation>
    </message>
</context>
<context>
    <name>PrimeAdWidget</name>
    <message>
        <source>Upgrade Now</source>
        <translation>الترقية الآن</translation>
    </message>
    <message>
        <source>Become a comma prime member at connect.comma.ai</source>
        <translation>كن عضوًا في comma prime على connect.comma.ai</translation>
    </message>
    <message>
        <source>PRIME FEATURES:</source>
        <translation>الميزات الأساسية:</translation>
    </message>
    <message>
        <source>Remote access</source>
        <translation>التحكم عن بعد</translation>
    </message>
    <message>
        <source>24/7 LTE connectivity</source>
        <translation>اتصال LTE على مدار الساعة 24/7</translation>
    </message>
    <message>
        <source>1 year of drive storage</source>
        <translation>سنة واحدة من تخزين القرص</translation>
    </message>
    <message>
        <source>Remote snapshots</source>
        <translation type="unfinished"></translation>
    </message>
</context>
<context>
    <name>PrimeUserWidget</name>
    <message>
        <source>✓ SUBSCRIBED</source>
        <translation>✓ مشترك</translation>
    </message>
    <message>
        <source>comma prime</source>
        <translation>comma prime</translation>
    </message>
</context>
<context>
    <name>QObject</name>
    <message>
        <source>Reboot</source>
        <translation>إعادة التشغيل</translation>
    </message>
    <message>
        <source>Exit</source>
        <translation>إغلاق</translation>
    </message>
    <message>
        <source>openpilot</source>
        <translation type="vanished">openpilot</translation>
    </message>
    <message numerus="yes">
        <source>%n minute(s) ago</source>
        <translation>
            <numerusform>منذ %n دقيقة</numerusform>
            <numerusform>منذ %n دقيقة</numerusform>
            <numerusform>منذ دقيقتين %n</numerusform>
            <numerusform>منذ %n دقائق</numerusform>
            <numerusform>منذ %n دقائق</numerusform>
            <numerusform>منذ %n دقيقة</numerusform>
        </translation>
    </message>
    <message numerus="yes">
        <source>%n hour(s) ago</source>
        <translation>
            <numerusform>منذ %n ساعة</numerusform>
            <numerusform>منذ %n ساعة</numerusform>
            <numerusform>منذ ساعتين %n</numerusform>
            <numerusform>منذ %n ساعات</numerusform>
            <numerusform>منذ %n ساعات</numerusform>
            <numerusform>منذ %n ساعة</numerusform>
        </translation>
    </message>
    <message numerus="yes">
        <source>%n day(s) ago</source>
        <translation>
            <numerusform>منذ %n يوم</numerusform>
            <numerusform>منذ %n يوم</numerusform>
            <numerusform>منذ يومين %n</numerusform>
            <numerusform>منذ %n أيام</numerusform>
            <numerusform>منذ %n أيام</numerusform>
            <numerusform>منذ %n يوم</numerusform>
        </translation>
    </message>
    <message>
        <source>now</source>
        <translation>الآن</translation>
    </message>
    <message>
        <source>sunnypilot</source>
        <translation type="unfinished"></translation>
    </message>
</context>
<context>
    <name>Reset</name>
    <message>
        <source>Reset failed. Reboot to try again.</source>
        <translation>فشل إعاة الضبط. أعد التشغيل للمحاولة من جديد.</translation>
    </message>
    <message>
        <source>Are you sure you want to reset your device?</source>
        <translation>هل أنت متأكد أنك تريد إعادة ضبط جهازك؟</translation>
    </message>
    <message>
        <source>System Reset</source>
        <translation>إعادة ضبط النظام</translation>
    </message>
    <message>
        <source>Cancel</source>
        <translation>إلغاء</translation>
    </message>
    <message>
        <source>Reboot</source>
        <translation>إعادة التشغيل</translation>
    </message>
    <message>
        <source>Confirm</source>
        <translation>تأكيد</translation>
    </message>
    <message>
        <source>Resetting device...
This may take up to a minute.</source>
        <translation>يتم إعادة ضبط الجهاز...
قد يستغرق الأمر حوالي الدقيقة.</translation>
    </message>
    <message>
        <source>Unable to mount data partition. Partition may be corrupted. Press confirm to erase and reset your device.</source>
        <translation>غير قادر على تحميل جزء البيانات. قد يكون الجزء تالفاً. اضغط على تأكيد لمسح جهازك وإعادة ضبطه.</translation>
    </message>
    <message>
        <source>System reset triggered. Press confirm to erase all content and settings. Press cancel to resume boot.</source>
        <translation>تم تفعيل إعادة ضبط النظام. اضغط على تأكيد لمسح جميع المحتويات والإعدادات. اضغط على إلغاء لاستئناف التمهيد.</translation>
    </message>
</context>
<context>
    <name>SPVehiclesTogglesPanel</name>
    <message>
        <source>Hyundai/Kia/Genesis</source>
        <translation type="unfinished"></translation>
    </message>
    <message>
        <source>HKG CAN: Smoother Stopping Performance (Beta)</source>
        <translation type="unfinished"></translation>
    </message>
    <message>
        <source>Smoother stopping behind a stopped car or desired stopping event. This is only applicable to HKG CAN platforms using openpilot longitudinal control.</source>
        <translation type="unfinished"></translation>
    </message>
    <message>
        <source>Subaru</source>
        <translation type="unfinished"></translation>
    </message>
    <message>
        <source>Manual Parking Brake: Stop and Go (Beta)</source>
        <translation type="unfinished"></translation>
    </message>
    <message>
        <source>Experimental feature to enable stop and go for Subaru Global models with manual handbrake. Models with electric parking brake should keep this disabled. Thanks to martinl for this implementation!</source>
        <translation type="unfinished"></translation>
    </message>
    <message>
        <source>Toyota/Lexus</source>
        <translation type="unfinished"></translation>
    </message>
    <message>
        <source>Enable Stock Toyota Longitudinal Control</source>
        <translation type="unfinished"></translation>
    </message>
    <message>
        <source>sunnypilot will &lt;b&gt;not&lt;/b&gt; take over control of gas and brakes. Stock Toyota longitudinal control will be used.</source>
        <translation type="unfinished"></translation>
    </message>
    <message>
        <source>Allow M.A.D.S. toggling w/ LKAS Button (Beta)</source>
        <translation type="unfinished"></translation>
    </message>
    <message>
        <source>Allows M.A.D.S. engagement/disengagement with &quot;LKAS&quot; button from the steering wheel.</source>
        <translation type="unfinished"></translation>
    </message>
    <message>
        <source>Note: Enabling this toggle may have unexpected behavior with steering control. It is the driver&apos;s responsibility to observe their environment and make decisions accordingly.</source>
        <translation type="unfinished"></translation>
    </message>
    <message>
        <source>Toyota TSS2 Longitudinal: Custom Tuning</source>
        <translation type="unfinished"></translation>
    </message>
    <message>
        <source>Smoother longitudinal performance for Toyota/Lexus TSS2/LSS2 cars. Big thanks to dragonpilot-community for this implementation.</source>
        <translation type="unfinished"></translation>
    </message>
    <message>
        <source>Enable Toyota Stop and Go Hack</source>
        <translation type="unfinished"></translation>
    </message>
    <message>
        <source>sunnypilot will allow some Toyota/Lexus cars to auto resume during stop and go traffic. This feature is only applicable to certain models. Use at your own risk.</source>
        <translation type="unfinished"></translation>
    </message>
    <message>
        <source>Volkswagen</source>
        <translation type="unfinished"></translation>
    </message>
    <message>
        <source>Enable CC Only support</source>
        <translation type="unfinished"></translation>
    </message>
    <message>
        <source>sunnypilot supports Volkswagen MQB CC only platforms with this toggle enabled. Only enable this toggle if your car does not have ACC from the factory.</source>
        <translation type="unfinished"></translation>
    </message>
</context>
<context>
    <name>SettingsWindow</name>
    <message>
        <source>×</source>
        <translation>×</translation>
    </message>
    <message>
        <source>Device</source>
        <translation>الجهاز</translation>
    </message>
    <message>
        <source>Network</source>
        <translation>الشبكة</translation>
    </message>
    <message>
        <source>Toggles</source>
        <translation>المثبتتات</translation>
    </message>
    <message>
        <source>Software</source>
        <translation>البرنامج</translation>
    </message>
    <message>
        <source>sunnylink</source>
        <translation type="unfinished"></translation>
    </message>
    <message>
        <source>sunnypilot</source>
        <translation type="unfinished"></translation>
    </message>
    <message>
        <source>OSM</source>
        <translation type="unfinished"></translation>
    </message>
    <message>
        <source>Monitoring</source>
        <translation type="unfinished"></translation>
    </message>
    <message>
        <source>Visuals</source>
        <translation type="unfinished"></translation>
    </message>
    <message>
        <source>Display</source>
        <translation type="unfinished"></translation>
    </message>
    <message>
        <source>Trips</source>
        <translation type="unfinished"></translation>
    </message>
    <message>
        <source>Vehicle</source>
        <translation type="unfinished"></translation>
    </message>
</context>
<context>
    <name>Setup</name>
    <message>
        <source>WARNING: Low Voltage</source>
        <translation>تحذير: الجهد منخفض</translation>
    </message>
    <message>
        <source>Power your device in a car with a harness or proceed at your own risk.</source>
        <translation>شغل جهازك في السيارة عن طريق شرطان التوصيل، أو تابع على مسؤوليتك.</translation>
    </message>
    <message>
        <source>Power off</source>
        <translation>إيقاف التشغيل</translation>
    </message>
    <message>
        <source>Continue</source>
        <translation>متابعة</translation>
    </message>
    <message>
        <source>Getting Started</source>
        <translation>البدء</translation>
    </message>
    <message>
        <source>Before we get on the road, let’s finish installation and cover some details.</source>
        <translation>قبل أن ننطلق في الطريق، دعنا ننتهي من التثبيت ونغطي بعض التفاصيل.</translation>
    </message>
    <message>
        <source>Connect to Wi-Fi</source>
        <translation>الاتصال بشبكة الواي فاي</translation>
    </message>
    <message>
        <source>Back</source>
        <translation>السابق</translation>
    </message>
    <message>
        <source>Continue without Wi-Fi</source>
        <translation>المتابعة بدون شبكة الواي فاي</translation>
    </message>
    <message>
        <source>Waiting for internet</source>
        <translation>بانتظار الاتصال بالإنترنت</translation>
    </message>
    <message>
        <source>Enter URL</source>
        <translation>أدخل رابط URL</translation>
    </message>
    <message>
        <source>for Custom Software</source>
        <translation>للبرامج المخصصة</translation>
    </message>
    <message>
        <source>Downloading...</source>
        <translation>يتم الآن التنزيل...</translation>
    </message>
    <message>
        <source>Download Failed</source>
        <translation>فشل التنزيل</translation>
    </message>
    <message>
        <source>Ensure the entered URL is valid, and the device’s internet connection is good.</source>
        <translation>تأكد من أن رابط URL الذي أدخلته صالح، وأن اتصال الجهاز بالإنترنت جيد.</translation>
    </message>
    <message>
        <source>Reboot device</source>
        <translation>إعادة التشغيل</translation>
    </message>
    <message>
        <source>Start over</source>
        <translation>البدء من جديد</translation>
    </message>
    <message>
        <source>Something went wrong. Reboot the device.</source>
        <translation>حدث خطأ ما. أعد التشغيل الجهاز.</translation>
    </message>
    <message>
        <source>No custom software found at this URL.</source>
        <translation>لم يتم العثور على برنامج خاص لعنوان URL ها.</translation>
    </message>
    <message>
        <source>Select a language</source>
        <translation>اختر لغة</translation>
    </message>
    <message>
        <source>Choose Software to Install</source>
        <translation>اختر البرنامج للتثبيت</translation>
    </message>
    <message>
        <source>openpilot</source>
        <translation>openpilot</translation>
    </message>
    <message>
        <source>Custom Software</source>
        <translation>البرمجيات المخصصة</translation>
    </message>
</context>
<context>
    <name>SetupWidget</name>
    <message>
        <source>Finish Setup</source>
        <translation>إنهاء الإعداد</translation>
    </message>
    <message>
        <source>Pair your device with comma connect (connect.comma.ai) and claim your comma prime offer.</source>
        <translation>اقرن جهازك بجهاز (connect.comma.ai) واحصل على عرضك من comma prime.</translation>
    </message>
    <message>
        <source>Pair device</source>
        <translation>اقتران الجهاز</translation>
    </message>
</context>
<context>
    <name>Sidebar</name>
    <message>
        <source>CONNECT</source>
        <translation>الاتصال</translation>
    </message>
    <message>
        <source>OFFLINE</source>
        <translation>غير متصل</translation>
    </message>
    <message>
        <source>ONLINE</source>
        <translation>متصل</translation>
    </message>
    <message>
        <source>ERROR</source>
        <translation>خطأ</translation>
    </message>
    <message>
        <source>TEMP</source>
        <translation>درجة الحرارة</translation>
    </message>
    <message>
        <source>HIGH</source>
        <translation>مرتفع</translation>
    </message>
    <message>
        <source>GOOD</source>
        <translation>جيد</translation>
    </message>
    <message>
        <source>OK</source>
        <translation>موافق</translation>
    </message>
    <message>
        <source>VEHICLE</source>
        <translation>المركبة</translation>
    </message>
    <message>
        <source>NO</source>
        <translation>لا</translation>
    </message>
    <message>
        <source>PANDA</source>
        <translation>PANDA</translation>
    </message>
    <message>
        <source>GPS</source>
        <translation>GPS</translation>
    </message>
    <message>
        <source>SEARCH</source>
        <translation>بحث</translation>
    </message>
    <message>
        <source>--</source>
        <translation>--</translation>
    </message>
    <message>
        <source>Wi-Fi</source>
        <translation>Wi-Fi</translation>
    </message>
    <message>
        <source>ETH</source>
        <translation>ETH</translation>
    </message>
    <message>
        <source>2G</source>
        <translation>2G</translation>
    </message>
    <message>
        <source>3G</source>
        <translation>3G</translation>
    </message>
    <message>
        <source>LTE</source>
        <translation>LTE</translation>
    </message>
    <message>
        <source>5G</source>
        <translation>5G</translation>
    </message>
    <message>
        <source>SUNNYLINK</source>
        <translation type="unfinished"></translation>
    </message>
    <message>
        <source>DISABLED</source>
        <translation type="unfinished"></translation>
    </message>
</context>
<context>
    <name>SlcSettings</name>
    <message>
        <source>Auto</source>
        <translation type="unfinished"></translation>
    </message>
    <message>
        <source>User Confirm</source>
        <translation type="unfinished"></translation>
    </message>
    <message>
        <source>Engage Mode</source>
        <translation type="unfinished"></translation>
    </message>
    <message>
        <source>Default</source>
        <translation type="unfinished"></translation>
    </message>
    <message>
        <source>Fixed</source>
        <translation type="unfinished"></translation>
    </message>
    <message>
        <source>Percentage</source>
        <translation type="unfinished"></translation>
    </message>
    <message>
        <source>Limit Offset</source>
        <translation type="unfinished"></translation>
    </message>
    <message>
        <source>Set speed limit slightly higher than actual speed limit for a more natural drive.</source>
        <translation type="unfinished"></translation>
    </message>
    <message>
        <source>This platform defaults to &lt;b&gt;Auto&lt;/b&gt; mode. &lt;b&gt;User Confirm&lt;/b&gt; mode is not supported on this platform.</source>
        <translation type="unfinished"></translation>
    </message>
    <message>
        <source>Select the desired mode to set the cruising speed to the speed limit:</source>
        <translation type="unfinished"></translation>
    </message>
    <message>
        <source>Auto: Automatic speed adjustment on motorways based on speed limit data.</source>
        <translation type="unfinished"></translation>
    </message>
    <message>
        <source>User Confirm: Inform the driver to change set speed of Adaptive Cruise Control to help the driver stay within the speed limit.</source>
        <translation type="unfinished"></translation>
    </message>
</context>
<context>
    <name>SoftwarePanel</name>
    <message>
        <source>UNINSTALL</source>
        <translation>إلغاء التثبيت</translation>
    </message>
    <message>
        <source>Uninstall %1</source>
        <translation>إلغاء التثبيت %1</translation>
    </message>
    <message>
        <source>Are you sure you want to uninstall?</source>
        <translation>هل أنت متأكد أنك تريد إلغاء التثبيت؟</translation>
    </message>
    <message>
        <source>CHECK</source>
        <translation>التحقق</translation>
    </message>
    <message>
        <source>Updates are only downloaded while the car is off.</source>
        <translation>يتم تحميل التحديثات فقط عندما تكون السيارة متوقفة.</translation>
    </message>
    <message>
        <source>Current Version</source>
        <translation>النسخة الحالية</translation>
    </message>
    <message>
        <source>Download</source>
        <translation>تنزيل</translation>
    </message>
    <message>
        <source>Install Update</source>
        <translation>تثبيت التحديث</translation>
    </message>
    <message>
        <source>INSTALL</source>
        <translation>تثبيت</translation>
    </message>
    <message>
        <source>Target Branch</source>
        <translation>فرع الهدف</translation>
    </message>
    <message>
        <source>SELECT</source>
        <translation>اختيار</translation>
    </message>
    <message>
        <source>Select a branch</source>
        <translation>اختر فرعاً</translation>
    </message>
    <message>
        <source>Uninstall</source>
        <translation>إلغاء التثبيت</translation>
    </message>
    <message>
        <source>failed to check for update</source>
        <translation>فشل التحقق من التحديث</translation>
    </message>
    <message>
        <source>DOWNLOAD</source>
        <translation>تنزيل</translation>
    </message>
    <message>
        <source>update available</source>
        <translation>يتوفر تحديث</translation>
    </message>
    <message>
        <source>never</source>
        <translation>إطلاقاً</translation>
    </message>
    <message>
        <source>up to date, last checked %1</source>
        <translation>أحدث نسخة، آخر تحقق %1</translation>
    </message>
    <message>
        <source>Driving Model</source>
        <translation type="unfinished"></translation>
    </message>
</context>
<context>
    <name>SoftwarePanelSP</name>
    <message>
        <source>Driving Model</source>
        <translation type="unfinished"></translation>
    </message>
    <message>
        <source>SELECT</source>
        <translation type="unfinished">اختيار</translation>
    </message>
    <message>
        <source>Downloading Driving model</source>
        <translation type="unfinished"></translation>
    </message>
    <message>
        <source>(CACHED)</source>
        <translation type="unfinished"></translation>
    </message>
    <message>
        <source>Driving model</source>
        <translation type="unfinished"></translation>
    </message>
    <message>
        <source>downloaded</source>
        <translation type="unfinished"></translation>
    </message>
    <message>
        <source>Downloading Navigation model</source>
        <translation type="unfinished"></translation>
    </message>
    <message>
        <source>Navigation model</source>
        <translation type="unfinished"></translation>
    </message>
    <message>
        <source>Downloading Metadata model</source>
        <translation type="unfinished"></translation>
    </message>
    <message>
        <source>Metadata model</source>
        <translation type="unfinished"></translation>
    </message>
    <message>
        <source>Downloads have failed, please try swapping the model!</source>
        <translation type="unfinished"></translation>
    </message>
    <message>
        <source>Failed:</source>
        <translation type="unfinished"></translation>
    </message>
    <message>
        <source>Fetching models...</source>
        <translation type="unfinished"></translation>
    </message>
    <message>
        <source>Select a Driving Model</source>
        <translation type="unfinished"></translation>
    </message>
    <message>
        <source>Download has started in the background.</source>
        <translation type="unfinished"></translation>
    </message>
    <message>
        <source>We STRONGLY suggest you to reset calibration. Would you like to do that now?</source>
        <translation type="unfinished"></translation>
    </message>
    <message>
        <source>Reset Calibration</source>
        <translation type="unfinished">إعادة ضبط المعايرة</translation>
    </message>
    <message>
        <source>Warning: You are on a metered connection!</source>
        <translation type="unfinished"></translation>
    </message>
    <message>
        <source>Continue</source>
        <translation type="unfinished">متابعة</translation>
    </message>
    <message>
        <source>on Metered</source>
        <translation type="unfinished"></translation>
    </message>
    <message>
        <source>PENDING</source>
        <translation type="unfinished"></translation>
    </message>
</context>
<context>
    <name>SpeedLimitPolicySettings</name>
    <message>
        <source>Speed Limit Source Policy</source>
        <translation type="unfinished"></translation>
    </message>
    <message>
        <source>Nav</source>
        <translation type="unfinished"></translation>
    </message>
    <message>
        <source>Only</source>
        <translation type="unfinished"></translation>
    </message>
    <message>
<<<<<<< HEAD
        <source>Map</source>
        <translation type="unfinished"></translation>
    </message>
    <message>
        <source>Car</source>
        <translation type="unfinished"></translation>
    </message>
    <message>
        <source>First</source>
        <translation type="unfinished"></translation>
    </message>
    <message>
        <source>Select the precedence order of sources. Utilized by Speed Limit Control and Speed Limit Warning</source>
        <translation type="unfinished"></translation>
    </message>
    <message>
        <source>Nav Only: Data from Mapbox active navigation only.</source>
        <translation type="unfinished"></translation>
=======
        <source>openpilot Longitudinal Control (Alpha)</source>
        <translation>التحكم الطولي openpilot (ألفا)</translation>
>>>>>>> 4ef757c4
    </message>
    <message>
        <source>Map Only: Data from OpenStreetMap only.</source>
        <translation type="unfinished"></translation>
    </message>
    <message>
        <source>Car Only: Data from the car&apos;s built-in sources (if available).</source>
        <translation type="unfinished"></translation>
    </message>
    <message>
        <source>Nav First: Nav -&gt; Map -&gt; Car</source>
        <translation type="unfinished"></translation>
    </message>
    <message>
        <source>Map First: Map -&gt; Nav -&gt; Car</source>
        <translation type="unfinished"></translation>
    </message>
    <message>
        <source>Car First: Car -&gt; Nav -&gt; Map</source>
        <translation type="unfinished"></translation>
    </message>
</context>
<context>
    <name>SpeedLimitValueOffset</name>
    <message>
        <source>km/h</source>
        <translation type="unfinished">كم/س</translation>
    </message>
    <message>
        <source>mph</source>
        <translation type="unfinished">ميل/س</translation>
    </message>
</context>
<context>
    <name>SpeedLimitWarningSettings</name>
    <message>
        <source>Off</source>
        <translation type="unfinished"></translation>
    </message>
    <message>
        <source>Display</source>
        <translation type="unfinished"></translation>
    </message>
    <message>
        <source>Chime</source>
        <translation type="unfinished"></translation>
    </message>
    <message>
        <source>Speed Limit Warning</source>
        <translation type="unfinished"></translation>
    </message>
    <message>
        <source>Warning with speed limit flash</source>
        <translation type="unfinished"></translation>
    </message>
    <message>
        <source>When Speed Limit Warning is enabled, the speed limit sign will alert the driver when the cruising speed is faster than then speed limit plus the offset.</source>
        <translation type="unfinished"></translation>
    </message>
    <message>
        <source>Default</source>
        <translation type="unfinished"></translation>
    </message>
    <message>
        <source>Fixed</source>
        <translation type="unfinished"></translation>
    </message>
    <message>
        <source>Percentage</source>
        <translation type="unfinished"></translation>
    </message>
    <message>
        <source>Warning Offset</source>
        <translation type="unfinished"></translation>
    </message>
    <message>
        <source>Select the desired offset to warn the driver when the vehicle is driving faster than the speed limit.</source>
        <translation type="unfinished"></translation>
    </message>
    <message>
        <source>Off: When the cruising speed is faster than the speed limit plus the offset, there will be no warning.</source>
        <translation type="unfinished"></translation>
    </message>
    <message>
        <source>Display: The speed on the speed limit sign turns red to alert the driver when the cruising speed is faster than the speed limit plus the offset.</source>
        <translation type="unfinished"></translation>
    </message>
    <message>
        <source>Chime: The speed on the speed limit sign turns red and chimes to alert the driver when the cruising speed is faster than the speed limit plus the offset.</source>
        <translation type="unfinished"></translation>
    </message>
</context>
<context>
    <name>SpeedLimitWarningValueOffset</name>
    <message>
        <source>N/A</source>
        <translation type="unfinished">غير متاح</translation>
    </message>
    <message>
        <source>km/h</source>
        <translation type="unfinished">كم/س</translation>
    </message>
    <message>
        <source>mph</source>
        <translation type="unfinished">ميل/س</translation>
    </message>
</context>
<context>
    <name>SshControl</name>
    <message>
        <source>SSH Keys</source>
        <translation>مفاتيح SSH</translation>
    </message>
    <message>
        <source>Warning: This grants SSH access to all public keys in your GitHub settings. Never enter a GitHub username other than your own. A comma employee will NEVER ask you to add their GitHub username.</source>
        <translation>تنبيه: هذا يمنح SSH إمكانية الوصول إلى جميع المفاتيح العامة في إعدادات GitHub. لا تقم بإدخال اسم مستخدم GitHub بدلاً من اسمك. لن تطلب منك comma employee إطلاقاً أن تضيف اسم مستخدم GitHub الخاص بهم.</translation>
    </message>
    <message>
        <source>ADD</source>
        <translation>إضافة</translation>
    </message>
    <message>
        <source>Enter your GitHub username</source>
        <translation>ادخل اسم المستخدم GitHub الخاص بك</translation>
    </message>
    <message>
        <source>LOADING</source>
        <translation>يتم التحميل</translation>
    </message>
    <message>
        <source>REMOVE</source>
        <translation>إزالة</translation>
    </message>
    <message>
        <source>Username &apos;%1&apos; has no keys on GitHub</source>
        <translation>لا يحتوي اسم المستخدم &apos;%1&apos; أي مفاتيح على GitHub</translation>
    </message>
    <message>
        <source>Request timed out</source>
        <translation>انتهى وقت الطلب</translation>
    </message>
    <message>
        <source>Username &apos;%1&apos; doesn&apos;t exist on GitHub</source>
        <translation>اسم المستخدم &apos;%1&apos; غير موجود على GitHub</translation>
    </message>
</context>
<context>
    <name>SshToggle</name>
    <message>
        <source>Enable SSH</source>
        <translation>تمكين SSH</translation>
    </message>
</context>
<context>
    <name>SunnylinkPanel</name>
    <message>
        <source>Enable sunnylink</source>
        <translation type="unfinished"></translation>
    </message>
    <message>
        <source>Device ID </source>
        <translation type="unfinished"></translation>
    </message>
    <message>
        <source>N/A</source>
        <translation type="unfinished">غير متاح</translation>
    </message>
    <message>
        <source>This is the master switch, it will allow you to cutoff any sunnylink requests should you want to do that.</source>
        <translation type="unfinished"></translation>
    </message>
    <message>
        <source>🎉Welcome back! We&apos;re excited to see you&apos;ve enabled sunnylink again! 🚀</source>
        <translation type="unfinished"></translation>
    </message>
    <message>
        <source>👋Not going to lie, it&apos;s sad to see you disabled sunnylink 😢, but we&apos;ll be here when you&apos;re ready to come back 🎉.</source>
        <translation type="unfinished"></translation>
    </message>
    <message>
        <source>A reboot is required to</source>
        <translation type="unfinished"></translation>
    </message>
    <message>
        <source>start</source>
        <translation type="unfinished"></translation>
    </message>
    <message>
        <source>stop</source>
        <translation type="unfinished"></translation>
    </message>
    <message>
        <source>all connections and processes from sunnylink.</source>
        <translation type="unfinished"></translation>
    </message>
    <message>
        <source>If that&apos;s not a problem for you, you can ignore this.</source>
        <translation type="unfinished"></translation>
    </message>
    <message>
        <source>Reboot Now!</source>
        <translation type="unfinished"></translation>
    </message>
    <message>
        <source>Sponsor Status</source>
        <translation type="unfinished"></translation>
    </message>
    <message>
        <source>SPONSOR</source>
        <translation type="unfinished"></translation>
    </message>
    <message>
        <source>Become a sponsor of sunnypilot to get early access to sunnylink features when they become available.</source>
        <translation type="unfinished"></translation>
    </message>
    <message>
        <source>Pair GitHub Account</source>
        <translation type="unfinished"></translation>
    </message>
    <message>
        <source>PAIR</source>
        <translation type="unfinished">إقران</translation>
    </message>
    <message>
        <source>Pair your GitHub account to grant your device sponsor benefits, including API access on sunnylink.</source>
        <translation type="unfinished"></translation>
    </message>
    <message>
        <source>Manage Settings</source>
        <translation type="unfinished"></translation>
    </message>
    <message>
        <source>Backup Settings</source>
        <translation type="unfinished"></translation>
    </message>
    <message>
        <source>Are you sure you want to backup sunnypilot settings?</source>
        <translation type="unfinished"></translation>
    </message>
    <message>
        <source>Back Up</source>
        <translation type="unfinished"></translation>
    </message>
    <message>
        <source>Restore Settings</source>
        <translation type="unfinished"></translation>
    </message>
    <message>
        <source>Are you sure you want to restore the last backed up sunnypilot settings?</source>
        <translation type="unfinished"></translation>
    </message>
    <message>
        <source>Restore</source>
        <translation type="unfinished"></translation>
    </message>
    <message>
        <source>THANKS</source>
        <translation type="unfinished"></translation>
    </message>
    <message>
        <source>Not Sponsor</source>
        <translation type="unfinished"></translation>
    </message>
    <message>
        <source>Paired</source>
        <translation type="unfinished"></translation>
    </message>
    <message>
        <source>Not Paired</source>
        <translation type="unfinished"></translation>
    </message>
    <message>
        <source>Backing up...</source>
        <translation type="unfinished"></translation>
    </message>
    <message>
        <source>Restoring...</source>
        <translation type="unfinished"></translation>
    </message>
</context>
<context>
    <name>SunnylinkSponsorPopup</name>
    <message>
        <source>Scan the QR code to login to your GitHub account</source>
        <translation type="unfinished"></translation>
    </message>
    <message>
        <source>Follow the prompts to complete the pairing process</source>
        <translation type="unfinished"></translation>
    </message>
    <message>
        <source>Re-enter the &quot;sunnylink&quot; panel to verify sponsorship status</source>
        <translation type="unfinished"></translation>
    </message>
    <message>
        <source>If sponsorship status was not updated, please contact a moderator on Discord at https://discord.gg/sunnypilot</source>
        <translation type="unfinished"></translation>
    </message>
    <message>
        <source>Scan the QR code to visit sunnyhaibin&apos;s GitHub Sponsors page</source>
        <translation type="unfinished"></translation>
    </message>
    <message>
        <source>Choose your sponsorship tier and confirm your support</source>
        <translation type="unfinished"></translation>
    </message>
    <message>
        <source>Join our community on Discord at https://discord.gg/sunnypilot and reach out to a moderator to confirm your sponsor status</source>
        <translation type="unfinished"></translation>
    </message>
    <message>
        <source>Pair your GitHub account</source>
        <translation type="unfinished"></translation>
    </message>
    <message>
        <source>Early Access: Become a sunnypilot Sponsor</source>
        <translation type="unfinished"></translation>
    </message>
</context>
<context>
    <name>SunnypilotPanel</name>
    <message>
        <source>Enable M.A.D.S.</source>
        <translation type="unfinished"></translation>
    </message>
    <message>
        <source>Enable the beloved M.A.D.S. feature. Disable toggle to revert back to stock openpilot engagement/disengagement.</source>
        <translation type="unfinished"></translation>
    </message>
    <message>
        <source>Laneless for Curves in &quot;Auto&quot; Mode</source>
        <translation type="unfinished"></translation>
    </message>
    <message>
        <source>While in Auto Lane, switch to Laneless for current/future curves.</source>
        <translation type="unfinished"></translation>
    </message>
    <message>
        <source>Speed Limit Control (SLC)</source>
        <translation type="unfinished"></translation>
    </message>
    <message>
        <source>When you engage ACC, you will be prompted to set the cruising speed to the speed limit of the road adjusted by the Offset and Source Policy specified, or the current driving speed. The maximum cruising speed will always be the MAX set speed.</source>
        <translation type="unfinished"></translation>
    </message>
    <message>
        <source>Enable Vision-based Turn Speed Control (V-TSC)</source>
        <translation type="unfinished"></translation>
    </message>
    <message>
        <source>Use vision path predictions to estimate the appropriate speed to drive through turns ahead.</source>
        <translation type="unfinished"></translation>
    </message>
    <message>
        <source>Enable Map Data Turn Speed Control (M-TSC) (Beta)</source>
        <translation type="unfinished"></translation>
    </message>
    <message>
        <source>Use curvature information from map data to define speed limits to take turns ahead.</source>
        <translation type="unfinished"></translation>
    </message>
    <message>
        <source>ACC +/-: Long Press Reverse</source>
        <translation type="unfinished"></translation>
    </message>
    <message>
        <source>Change the ACC +/- buttons behavior with cruise speed change in sunnypilot.</source>
        <translation type="unfinished"></translation>
    </message>
    <message>
        <source>Disabled (Stock): Short=1, Long = 5 (imperial) / 10 (metric)</source>
        <translation type="unfinished"></translation>
    </message>
    <message>
        <source>Enabled: Short = 5 (imperial) / 10 (metric), Long=1</source>
        <translation type="unfinished"></translation>
    </message>
    <message>
        <source>Custom Offsets</source>
        <translation type="unfinished"></translation>
    </message>
    <message>
        <source>Neural Network Lateral Control (NNLC)</source>
        <translation type="unfinished"></translation>
    </message>
    <message>
        <source>Enforce Torque Lateral Control</source>
        <translation type="unfinished"></translation>
    </message>
    <message>
        <source>Enable this to enforce sunnypilot to steer with Torque lateral control.</source>
        <translation type="unfinished"></translation>
    </message>
    <message>
        <source>Enable Self-Tune</source>
        <translation type="unfinished"></translation>
    </message>
    <message>
        <source>Enables self-tune for Torque lateral control for platforms that do not use Torque lateral control by default.</source>
        <translation type="unfinished"></translation>
    </message>
    <message>
        <source>Less Restrict Settings for Self-Tune (Beta)</source>
        <translation type="unfinished"></translation>
    </message>
    <message>
        <source>Less strict settings when using Self-Tune. This allows torqued to be more forgiving when learning values.</source>
        <translation type="unfinished"></translation>
    </message>
    <message>
        <source>Enable Custom Tuning</source>
        <translation type="unfinished"></translation>
    </message>
    <message>
        <source>Enables custom tuning for Torque lateral control. Modifying FRICTION and LAT_ACCEL_FACTOR below will override the offline values indicated in the YAML files within &quot;selfdrive/torque_data&quot;. The values will also be used live when &quot;Override Self-Tune&quot; toggle is enabled.</source>
        <translation type="unfinished"></translation>
    </message>
    <message>
        <source>Manual Real-Time Tuning</source>
        <translation type="unfinished"></translation>
    </message>
    <message>
        <source>Enforces the torque lateral controller to use the fixed values instead of the learned values from Self-Tune. Enabling this toggle overrides Self-Tune values.</source>
        <translation type="unfinished"></translation>
    </message>
    <message>
        <source>Quiet Drive 🤫</source>
        <translation type="unfinished"></translation>
    </message>
    <message>
        <source>sunnypilot will display alerts but only play the most important warning sounds. This feature can be toggled while the car is on.</source>
        <translation type="unfinished"></translation>
    </message>
    <message>
        <source>Green Traffic Light Chime (Beta)</source>
        <translation type="unfinished"></translation>
    </message>
    <message>
        <source>A chime will play when the traffic light you are waiting for turns green and you have no vehicle in front of you. If you are waiting behind another vehicle, the chime will play once the vehicle advances unless ACC is engaged.</source>
        <translation type="unfinished"></translation>
    </message>
    <message>
        <source>Note: This chime is only designed as a notification. It is the driver&apos;s responsibility to observe their environment and make decisions accordingly.</source>
        <translation type="unfinished"></translation>
    </message>
    <message>
        <source>Lead Vehicle Departure Alert</source>
        <translation type="unfinished"></translation>
    </message>
    <message>
        <source>Enable this will notify when the leading vehicle drives away.</source>
        <translation type="unfinished"></translation>
    </message>
    <message>
        <source>Customize M.A.D.S.</source>
        <translation type="unfinished"></translation>
    </message>
    <message>
        <source>Customize Lane Change</source>
        <translation type="unfinished"></translation>
    </message>
    <message>
        <source>Customize Offsets</source>
        <translation type="unfinished"></translation>
    </message>
    <message>
        <source>Customize Speed Limit Control</source>
        <translation type="unfinished"></translation>
    </message>
    <message>
        <source>Customize Warning</source>
        <translation type="unfinished"></translation>
    </message>
    <message>
        <source>Customize Source</source>
        <translation type="unfinished"></translation>
    </message>
    <message>
        <source>Laneful</source>
        <translation type="unfinished"></translation>
    </message>
    <message>
        <source>Laneless</source>
        <translation type="unfinished"></translation>
    </message>
    <message>
        <source>Auto</source>
        <translation type="unfinished"></translation>
    </message>
    <message>
        <source>Dynamic Lane Profile</source>
        <translation type="unfinished"></translation>
    </message>
    <message>
        <source>Speed Limit Assist</source>
        <translation type="unfinished"></translation>
    </message>
    <message>
        <source>Real-time and Offline</source>
        <translation type="unfinished"></translation>
    </message>
    <message>
        <source>Offline Only</source>
        <translation type="unfinished"></translation>
    </message>
    <message>
        <source>Dynamic Lane Profile is not available with the current Driving Model</source>
        <translation type="unfinished"></translation>
    </message>
    <message>
        <source>Custom Offsets is not available with the current Driving Model</source>
        <translation type="unfinished"></translation>
    </message>
    <message>
        <source>NNLC is currently not available on this platform.</source>
        <translation type="unfinished"></translation>
    </message>
    <message>
        <source>Match: &quot;Exact&quot; is ideal, but &quot;Fuzzy&quot; is fine too. Reach out to the sunnypilot team in the following channel at the sunnypilot Discord server if there are any issues: </source>
        <translation type="unfinished"></translation>
    </message>
    <message>
        <source>Start the car to check car compatibility</source>
        <translation type="unfinished"></translation>
    </message>
    <message>
        <source>NNLC Not Loaded</source>
        <translation type="unfinished"></translation>
    </message>
    <message>
        <source>NNLC Loaded</source>
        <translation type="unfinished"></translation>
    </message>
    <message>
        <source>Fuzzy</source>
        <translation type="unfinished"></translation>
    </message>
    <message>
        <source>Exact</source>
        <translation type="unfinished"></translation>
    </message>
    <message>
        <source>Reach out to the sunnypilot team in the following channel at the sunnypilot Discord server and donate logs to get NNLC loaded for your car: </source>
        <translation type="unfinished"></translation>
    </message>
    <message>
        <source>Match</source>
        <translation type="unfinished"></translation>
    </message>
    <message>
        <source>Formerly known as &lt;b&gt;&quot;NNFF&quot;&lt;/b&gt;, this replaces the lateral &lt;b&gt;&quot;torque&quot;&lt;/b&gt; controller with one using a neural network trained on each car&apos;s (actually, each separate EPS firmware) driving data for increased controls accuracy.</source>
        <translation type="unfinished"></translation>
    </message>
    <message>
        <source>Reach out to the sunnypilot team in the following channel at the sunnypilot Discord server with feedback, or to provide log data for your car if your car is currently unsupported: </source>
        <translation type="unfinished"></translation>
    </message>
    <message>
        <source>Add custom offsets to Camera and Path in sunnypilot.</source>
        <translation type="unfinished"></translation>
    </message>
    <message>
        <source>Default is Laneless. In Auto mode, sunnnypilot dynamically chooses between Laneline or Laneless model based on lane recognition confidence level on road and certain conditions.</source>
        <translation type="unfinished"></translation>
    </message>
</context>
<context>
    <name>TermsPage</name>
    <message>
        <source>Terms &amp; Conditions</source>
        <translation>الشروط والأحكام</translation>
    </message>
    <message>
        <source>Decline</source>
        <translation>رفض</translation>
    </message>
    <message>
        <source>Scroll to accept</source>
        <translation>قم بالتمرير للقبول</translation>
    </message>
    <message>
        <source>Agree</source>
        <translation>أوافق</translation>
    </message>
</context>
<context>
    <name>TogglesPanel</name>
    <message>
        <source>Enable openpilot</source>
        <translation type="vanished">تمكين openpilot</translation>
    </message>
    <message>
        <source>Use the openpilot system for adaptive cruise control and lane keep driver assistance. Your attention is required at all times to use this feature. Changing this setting takes effect when the car is powered off.</source>
        <translation type="vanished">استخدم نظام openpilot من أجل الضبط التكيفي للسرعة والحفاظ على مساعدة السائق للبقاء في المسار. انتباهك مطلوب في جميع الأوقات مع استخدام هذه الميزة. يعمل هذا التغيير في الإعدادات عند إيقاف تشغيل السيارة.</translation>
    </message>
    <message>
        <source>Enable Lane Departure Warnings</source>
        <translation>قم بتمكين تحذيرات مغادرة المسار</translation>
    </message>
    <message>
        <source>Receive alerts to steer back into the lane when your vehicle drifts over a detected lane line without a turn signal activated while driving over 31 mph (50 km/h).</source>
        <translation>تلقي التنبيهات من أجل الالتفاف للعودة إلى المسار عندما تنحرف سيارتك فوق الخط المحدد للمسار دون تشغيل إشارة الانعطاف عند القيادة لمسافة تزيد عن 31 ميل/سا (50 كم/سا).</translation>
    </message>
    <message>
        <source>Use Metric System</source>
        <translation>استخدام النظام المتري</translation>
    </message>
    <message>
        <source>Display speed in km/h instead of mph.</source>
        <translation>عرض السرعة بواحدات كم/سا بدلاً من ميل/سا.</translation>
    </message>
    <message>
        <source>Record and Upload Driver Camera</source>
        <translation>تسجيل وتحميل كاميرا السائق</translation>
    </message>
    <message>
        <source>Upload data from the driver facing camera and help improve the driver monitoring algorithm.</source>
        <translation>تحميل البيانات من الكاميرا المواجهة للسائق، والمساعدة في تحسين خوارزمية مراقبة السائق.</translation>
    </message>
    <message>
        <source>Disengage on Accelerator Pedal</source>
        <translation>فك الارتباط عن دواسة الوقود</translation>
    </message>
    <message>
        <source>When enabled, pressing the accelerator pedal will disengage openpilot.</source>
        <translation>عند تمكين هذه الميزة، فإن الضغط على دواسة الوقود سيؤدي إلى فك ارتباط openpilot.</translation>
    </message>
    <message>
        <source>Show ETA in 24h Format</source>
        <translation>إظهار الوقت المقدر للوصول بصيغة 24 ساعة</translation>
    </message>
    <message>
        <source>Use 24h format instead of am/pm</source>
        <translation>استخدام صيغة 24 ساعة بدلاً من صباحاً/مساء</translation>
    </message>
    <message>
        <source>Show Map on Left Side of UI</source>
        <translation>عرض الخريطة على الجانب الأيسر من واجهة المستخدم</translation>
    </message>
    <message>
        <source>Show map on left side when in split screen view.</source>
        <translation>عرض الخريطة عل الجانب الأيسر عندما تكون وضعية العرض بطريقة الشاشة المنقسمة.</translation>
    </message>
    <message>
        <source>openpilot Longitudinal Control (Alpha)</source>
        <translation>التحكم الطولي openpilot (ألفا)</translation>
    </message>
    <message>
        <source>WARNING: openpilot longitudinal control is in alpha for this car and will disable Automatic Emergency Braking (AEB).</source>
        <translation>تحذير: التحكم الطولي في openpilot في المرحلة ألفا لهذه السيارة، وسيقوم بتعطيل مكابح الطوارئ الآلية (AEB).</translation>
    </message>
    <message>
        <source>On this car, openpilot defaults to the car&apos;s built-in ACC instead of openpilot&apos;s longitudinal control. Enable this to switch to openpilot longitudinal control. Enabling Experimental mode is recommended when enabling openpilot longitudinal control alpha.</source>
        <translation>في هذه السيارة يعمل openpilot افتراضياً بالشكل المدمج في التحكم التكيفي في السرعة بدلاً من التحكم الطولي. قم بتمكين هذا الخيار من أجل الانتقال إلى التحكم الطولي. يوصى بتمكين الوضع التجريبي عند استخدام وضع التحكم الطولي ألفا من openpilot.</translation>
    </message>
    <message>
        <source>Experimental Mode</source>
        <translation>الوضع التجريبي</translation>
    </message>
    <message>
        <source>Aggressive</source>
        <translation>الهجومي</translation>
    </message>
    <message>
        <source>Standard</source>
        <translation type="vanished">القياسي</translation>
    </message>
    <message>
        <source>Relaxed</source>
        <translation>الراحة</translation>
    </message>
    <message>
        <source>Driving Personality</source>
        <translation>شخصية القيادة</translation>
    </message>
    <message>
        <source>openpilot defaults to driving in &lt;b&gt;chill mode&lt;/b&gt;. Experimental mode enables &lt;b&gt;alpha-level features&lt;/b&gt; that aren&apos;t ready for chill mode. Experimental features are listed below:</source>
        <translation>يتم وضع openpilot بشكل قياسي في &lt;b&gt;وضعية الراحة&lt;/b&gt;. يمكن الوضع التجريبي &lt;b&gt;ميزات المستوى ألفا&lt;/b&gt; التي لا تكون جاهزة في وضع الراحة:</translation>
    </message>
    <message>
        <source>End-to-End Longitudinal Control</source>
        <translation>التحكم الطولي من طرف إلى طرف</translation>
    </message>
    <message>
        <source>Let the driving model control the gas and brakes. openpilot will drive as it thinks a human would, including stopping for red lights and stop signs. Since the driving model decides the speed to drive, the set speed will only act as an upper bound. This is an alpha quality feature; mistakes should be expected.</source>
        <translation>دع نظام القيادة يتحكم بالوقود والمكابح. سيقوم openpilot بالقيادة كما لو أنه كائن بشري، بما في ذلك التوقف عند الإشارة الحمراء، وإشارات التوقف. وبما أن نمط القيادة يحدد سرعة القيادة، فإن السرعة المضبوطة تشكل الحد الأقصى فقط. هذه خاصية الجودة ألفا، فيجب توقع حدوث الأخطاء.</translation>
    </message>
    <message>
        <source>New Driving Visualization</source>
        <translation>تصور القيادة الديد</translation>
    </message>
    <message>
        <source>Experimental mode is currently unavailable on this car since the car&apos;s stock ACC is used for longitudinal control.</source>
        <translation>الوضع التجريبي غير متوفر حالياً في هذه السيارة نظراً لاستخدام رصيد التحكم التكيفي بالسرعة من أجل التحكم الطولي.</translation>
    </message>
    <message>
        <source>openpilot longitudinal control may come in a future update.</source>
        <translation>قد يتم الحصول على التحكم الطولي في openpilot في عمليات التحديث المستقبلية.</translation>
    </message>
    <message>
        <source>An alpha version of openpilot longitudinal control can be tested, along with Experimental mode, on non-release branches.</source>
        <translation>يمكن اختبار نسخة ألفا من التحكم الطولي من openpilot، مع الوضع التجريبي، لكن على الفروع غير المطلقة.</translation>
    </message>
    <message>
        <source>Enable the openpilot longitudinal control (alpha) toggle to allow Experimental mode.</source>
        <translation>تمكين التحكم الطولي من openpilot (ألفا) للسماح بالوضع التجريبي.</translation>
    </message>
    <message>
        <source>Standard is recommended. In aggressive mode, openpilot will follow lead cars closer and be more aggressive with the gas and brake. In relaxed mode openpilot will stay further away from lead cars. On supported cars, you can cycle through these personalities with your steering wheel distance button.</source>
        <translation type="vanished">يوصى بالمعيار. في الوضع العدواني، سيتبع الطيار المفتوح السيارات الرائدة بشكل أقرب ويكون أكثر عدوانية مع البنزين والفرامل. في الوضع المريح، سيبقى openpilot بعيدًا عن السيارات الرائدة. في السيارات المدعومة، يمكنك التنقل بين هذه الشخصيات باستخدام زر مسافة عجلة القيادة.</translation>
    </message>
    <message>
        <source>The driving visualization will transition to the road-facing wide-angle camera at low speeds to better show some turns. The Experimental mode logo will also be shown in the top right corner.</source>
        <translation type="unfinished"></translation>
    </message>
    <message>
        <source>Always-On Driver Monitoring</source>
        <translation type="unfinished"></translation>
    </message>
    <message>
        <source>Enable driver monitoring even when openpilot is not engaged.</source>
        <translation type="unfinished"></translation>
    </message>
    <message>
        <source>Enable sunnypilot</source>
        <translation type="unfinished"></translation>
    </message>
    <message>
        <source>Use the sunnypilot system for adaptive cruise control and lane keep driver assistance. Your attention is required at all times to use this feature. Changing this setting takes effect when the car is powered off.</source>
        <translation type="unfinished"></translation>
    </message>
    <message>
        <source>Custom Stock Longitudinal Control</source>
        <translation type="unfinished"></translation>
    </message>
    <message>
        <source>When enabled, sunnypilot will attempt to control stock longitudinal control with ACC button presses.
This feature must be used along with SLC, and/or V-TSC, and/or M-TSC.</source>
        <translation type="unfinished"></translation>
    </message>
    <message>
        <source>Enable Dynamic Experimental Control</source>
        <translation type="unfinished"></translation>
    </message>
    <message>
        <source>Enable toggle to allow the model to determine when to use openpilot ACC or openpilot End to End Longitudinal.</source>
        <translation type="unfinished"></translation>
    </message>
    <message>
        <source>Disable Onroad Uploads</source>
        <translation type="unfinished"></translation>
    </message>
    <message>
        <source>Disable uploads completely when onroad. Necessary to avoid high data usage when connected to Wi-Fi hotspot. Turn on this feature if you are looking to utilize map-based features, such as Speed Limit Control (SLC) and Map-based Turn Speed Control (MTSC).</source>
        <translation type="unfinished"></translation>
    </message>
    <message>
        <source>Maniac</source>
        <translation type="unfinished"></translation>
    </message>
    <message>
        <source>Stock</source>
        <translation type="unfinished"></translation>
    </message>
    <message>
        <source>Stock is recommended. In aggressive/maniac mode, openpilot will follow lead cars closer and be more aggressive with the gas and brake. In relaxed mode openpilot will stay further away from lead cars. On supported cars, you can cycle through these personalities with your steering wheel distance button.</source>
        <translation type="unfinished"></translation>
    </message>
</context>
<context>
    <name>TorqueFriction</name>
    <message>
        <source>FRICTION</source>
        <translation type="unfinished"></translation>
    </message>
    <message>
        <source>Adjust Friction for the Torque Lateral Controller. &lt;b&gt;Live&lt;/b&gt;: Override self-tune values; &lt;b&gt;Offline&lt;/b&gt;: Override self-tune offline values at car restart.</source>
        <translation type="unfinished"></translation>
    </message>
    <message>
        <source>Real-time and Offline</source>
        <translation type="unfinished"></translation>
    </message>
    <message>
        <source>Offline Only</source>
        <translation type="unfinished"></translation>
    </message>
</context>
<context>
    <name>TorqueMaxLatAccel</name>
    <message>
        <source>LAT_ACCEL_FACTOR</source>
        <translation type="unfinished"></translation>
    </message>
    <message>
        <source>Adjust Max Lateral Acceleration for the Torque Lateral Controller. &lt;b&gt;Live&lt;/b&gt;: Override self-tune values; &lt;b&gt;Offline&lt;/b&gt;: Override self-tune offline values at car restart.</source>
        <translation type="unfinished"></translation>
    </message>
    <message>
        <source>Real-time and Offline</source>
        <translation type="unfinished"></translation>
    </message>
    <message>
        <source>Offline Only</source>
        <translation type="unfinished"></translation>
    </message>
</context>
<context>
    <name>Updater</name>
    <message>
        <source>Update Required</source>
        <translation>التحديث مطلوب</translation>
    </message>
    <message>
        <source>An operating system update is required. Connect your device to Wi-Fi for the fastest update experience. The download size is approximately 1GB.</source>
        <translation>تحديث نظام التشغيل مطلوب. قم بوصل جهازك بشبكة واي فاي من أجل تحديث أسرع. حجم التحميل حوالي 1 غيغا بايت تقريباً.</translation>
    </message>
    <message>
        <source>Connect to Wi-Fi</source>
        <translation>الاتصال بشبكة الواي فاي</translation>
    </message>
    <message>
        <source>Install</source>
        <translation>تثبيت</translation>
    </message>
    <message>
        <source>Back</source>
        <translation>السابق</translation>
    </message>
    <message>
        <source>Loading...</source>
        <translation>يتم التحميل...</translation>
    </message>
    <message>
        <source>Reboot</source>
        <translation>إعادة التشغيل</translation>
    </message>
    <message>
        <source>Update failed</source>
        <translation>فشل التحديث</translation>
    </message>
</context>
<context>
    <name>VehiclePanel</name>
    <message>
        <source>Updating this setting takes effect when the car is powered off.</source>
        <translation type="unfinished"></translation>
    </message>
    <message>
        <source>Select your car</source>
        <translation type="unfinished"></translation>
    </message>
</context>
<context>
    <name>VisualsPanel</name>
    <message>
        <source>Display Braking Status</source>
        <translation type="unfinished"></translation>
    </message>
    <message>
        <source>Enable this will turn the current speed value to red while the brake is used.</source>
        <translation type="unfinished"></translation>
    </message>
    <message>
        <source>Display Stand Still Timer</source>
        <translation type="unfinished"></translation>
    </message>
    <message>
        <source>Enable this will display time spent at a stop (i.e., at a stop lights, stop signs, traffic congestions).</source>
        <translation type="unfinished"></translation>
    </message>
    <message>
        <source>Display DM Camera in Reverse Gear</source>
        <translation type="unfinished"></translation>
    </message>
    <message>
        <source>Show Driver Monitoring camera while the car is in reverse gear.</source>
        <translation type="unfinished"></translation>
    </message>
    <message>
        <source>OSM: Show debug UI elements</source>
        <translation type="unfinished"></translation>
    </message>
    <message>
        <source>OSM: Show UI elements that aid debugging.</source>
        <translation type="unfinished"></translation>
    </message>
    <message>
        <source>Display Feature Status</source>
        <translation type="unfinished"></translation>
    </message>
    <message>
        <source>Display the statuses of certain features on the driving screen.</source>
        <translation type="unfinished"></translation>
    </message>
    <message>
        <source>Enable Onroad Settings</source>
        <translation type="unfinished"></translation>
    </message>
    <message>
        <source>Display the Onroad Settings button on the driving screen to adjust feature options on the driving screen, without navigating into the settings menu.</source>
        <translation type="unfinished"></translation>
    </message>
    <message>
        <source>Speedometer: Display True Speed</source>
        <translation type="unfinished"></translation>
    </message>
    <message>
        <source>Display the true vehicle current speed from wheel speed sensors.</source>
        <translation type="unfinished"></translation>
    </message>
    <message>
        <source>Speedometer: Hide from Onroad Screen</source>
        <translation type="unfinished"></translation>
    </message>
    <message>
        <source>Display End-to-end Longitudinal Status (Beta)</source>
        <translation type="unfinished"></translation>
    </message>
    <message>
        <source>Enable this will display an icon that appears when the End-to-end model decides to start or stop.</source>
        <translation type="unfinished"></translation>
    </message>
    <message>
        <source>Navigation: Display in Full Screen</source>
        <translation type="unfinished"></translation>
    </message>
    <message>
        <source>Enable this will display the built-in navigation in full screen.&lt;br&gt;To switch back to driving view, &lt;font color=&apos;yellow&apos;&gt;tap on the border edge&lt;/font&gt;.</source>
        <translation type="unfinished"></translation>
    </message>
    <message>
        <source>Map: Display 3D Buildings</source>
        <translation type="unfinished"></translation>
    </message>
    <message>
        <source>Parse and display 3D buildings on map. Thanks to jakethesnake420 for this implementation.</source>
        <translation type="unfinished"></translation>
    </message>
    <message>
        <source>Off</source>
        <translation type="unfinished"></translation>
    </message>
    <message>
        <source>5 Metrics</source>
        <translation type="unfinished"></translation>
    </message>
    <message>
        <source>10 Metrics</source>
        <translation type="unfinished"></translation>
    </message>
    <message>
        <source>Developer UI</source>
        <translation type="unfinished"></translation>
    </message>
    <message>
        <source>Display real-time parameters and metrics from various sources.</source>
        <translation type="unfinished"></translation>
    </message>
    <message>
        <source>Distance</source>
        <translation type="unfinished"></translation>
    </message>
    <message>
        <source>Speed</source>
        <translation type="unfinished"></translation>
    </message>
    <message>
        <source>Distance
Speed</source>
        <translation type="unfinished"></translation>
    </message>
    <message>
        <source>Display Metrics Below Chevron</source>
        <translation type="unfinished"></translation>
    </message>
    <message>
        <source>Display useful metrics below the chevron that tracks the lead car (only applicable to cars with openpilot longitudinal control).</source>
        <translation type="unfinished"></translation>
    </message>
    <message>
        <source>RAM</source>
        <translation type="unfinished"></translation>
    </message>
    <message>
        <source>CPU</source>
        <translation type="unfinished"></translation>
    </message>
    <message>
        <source>GPU</source>
        <translation type="unfinished"></translation>
    </message>
    <message>
        <source>Max</source>
        <translation type="unfinished"></translation>
    </message>
    <message>
        <source>Display Temperature on Sidebar</source>
        <translation type="unfinished"></translation>
    </message>
</context>
<context>
    <name>WiFiPromptWidget</name>
    <message>
        <source>Setup Wi-Fi</source>
        <translation>إعداد شبكة الواي فاي</translation>
    </message>
    <message>
        <source>Connect to Wi-Fi to upload driving data and help improve openpilot</source>
        <translation>الاتصال بشبكة الواي فاي لتحميل بيانات القيادة والمساهمة في تحسين openpilot</translation>
    </message>
    <message>
        <source>Open Settings</source>
        <translation>فتح الإعدادات</translation>
    </message>
    <message>
        <source>Ready to upload</source>
        <translation>جاهز للتحميل</translation>
    </message>
    <message>
        <source>Training data will be pulled periodically while your device is on Wi-Fi</source>
        <translation>سيتم سحب بيانات التدريب دورياً عندما يكون جهازك متصل بشبكة واي فاي</translation>
    </message>
</context>
<context>
    <name>WifiUI</name>
    <message>
        <source>Scanning for networks...</source>
        <translation>يتم البحث عن شبكات...</translation>
    </message>
    <message>
        <source>CONNECTING...</source>
        <translation>يتم الاتصال...</translation>
    </message>
    <message>
        <source>FORGET</source>
        <translation>نسيان هذه الشبكة</translation>
    </message>
    <message>
        <source>Forget Wi-Fi Network &quot;%1&quot;?</source>
        <translation>هل تريد نسيان شبكة الواي فاي &quot;%1&quot;؟</translation>
    </message>
    <message>
        <source>Forget</source>
        <translation>نسيان</translation>
    </message>
</context>
</TS><|MERGE_RESOLUTION|>--- conflicted
+++ resolved
@@ -565,7 +565,6 @@
     </message>
 </context>
 <context>
-<<<<<<< HEAD
     <name>LaneChangeSettings</name>
     <message>
         <source>Back</source>
@@ -681,9 +680,6 @@
 </context>
 <context>
     <name>MaxTimeOffroad</name>
-=======
-    <name>MultiOptionDialog</name>
->>>>>>> 4ef757c4
     <message>
         <source>Max Time Offroad</source>
         <translation type="unfinished"></translation>
@@ -1794,7 +1790,6 @@
         <translation type="unfinished"></translation>
     </message>
     <message>
-<<<<<<< HEAD
         <source>Map</source>
         <translation type="unfinished"></translation>
     </message>
@@ -1813,656 +1808,636 @@
     <message>
         <source>Nav Only: Data from Mapbox active navigation only.</source>
         <translation type="unfinished"></translation>
-=======
+    </message>
+    <message>
+        <source>Map Only: Data from OpenStreetMap only.</source>
+        <translation type="unfinished"></translation>
+    </message>
+    <message>
+        <source>Car Only: Data from the car&apos;s built-in sources (if available).</source>
+        <translation type="unfinished"></translation>
+    </message>
+    <message>
+        <source>Nav First: Nav -&gt; Map -&gt; Car</source>
+        <translation type="unfinished"></translation>
+    </message>
+    <message>
+        <source>Map First: Map -&gt; Nav -&gt; Car</source>
+        <translation type="unfinished"></translation>
+    </message>
+    <message>
+        <source>Car First: Car -&gt; Nav -&gt; Map</source>
+        <translation type="unfinished"></translation>
+    </message>
+</context>
+<context>
+    <name>SpeedLimitValueOffset</name>
+    <message>
+        <source>km/h</source>
+        <translation type="unfinished">كم/س</translation>
+    </message>
+    <message>
+        <source>mph</source>
+        <translation type="unfinished">ميل/س</translation>
+    </message>
+</context>
+<context>
+    <name>SpeedLimitWarningSettings</name>
+    <message>
+        <source>Off</source>
+        <translation type="unfinished"></translation>
+    </message>
+    <message>
+        <source>Display</source>
+        <translation type="unfinished"></translation>
+    </message>
+    <message>
+        <source>Chime</source>
+        <translation type="unfinished"></translation>
+    </message>
+    <message>
+        <source>Speed Limit Warning</source>
+        <translation type="unfinished"></translation>
+    </message>
+    <message>
+        <source>Warning with speed limit flash</source>
+        <translation type="unfinished"></translation>
+    </message>
+    <message>
+        <source>When Speed Limit Warning is enabled, the speed limit sign will alert the driver when the cruising speed is faster than then speed limit plus the offset.</source>
+        <translation type="unfinished"></translation>
+    </message>
+    <message>
+        <source>Default</source>
+        <translation type="unfinished"></translation>
+    </message>
+    <message>
+        <source>Fixed</source>
+        <translation type="unfinished"></translation>
+    </message>
+    <message>
+        <source>Percentage</source>
+        <translation type="unfinished"></translation>
+    </message>
+    <message>
+        <source>Warning Offset</source>
+        <translation type="unfinished"></translation>
+    </message>
+    <message>
+        <source>Select the desired offset to warn the driver when the vehicle is driving faster than the speed limit.</source>
+        <translation type="unfinished"></translation>
+    </message>
+    <message>
+        <source>Off: When the cruising speed is faster than the speed limit plus the offset, there will be no warning.</source>
+        <translation type="unfinished"></translation>
+    </message>
+    <message>
+        <source>Display: The speed on the speed limit sign turns red to alert the driver when the cruising speed is faster than the speed limit plus the offset.</source>
+        <translation type="unfinished"></translation>
+    </message>
+    <message>
+        <source>Chime: The speed on the speed limit sign turns red and chimes to alert the driver when the cruising speed is faster than the speed limit plus the offset.</source>
+        <translation type="unfinished"></translation>
+    </message>
+</context>
+<context>
+    <name>SpeedLimitWarningValueOffset</name>
+    <message>
+        <source>N/A</source>
+        <translation type="unfinished">غير متاح</translation>
+    </message>
+    <message>
+        <source>km/h</source>
+        <translation type="unfinished">كم/س</translation>
+    </message>
+    <message>
+        <source>mph</source>
+        <translation type="unfinished">ميل/س</translation>
+    </message>
+</context>
+<context>
+    <name>SshControl</name>
+    <message>
+        <source>SSH Keys</source>
+        <translation>مفاتيح SSH</translation>
+    </message>
+    <message>
+        <source>Warning: This grants SSH access to all public keys in your GitHub settings. Never enter a GitHub username other than your own. A comma employee will NEVER ask you to add their GitHub username.</source>
+        <translation>تنبيه: هذا يمنح SSH إمكانية الوصول إلى جميع المفاتيح العامة في إعدادات GitHub. لا تقم بإدخال اسم مستخدم GitHub بدلاً من اسمك. لن تطلب منك comma employee إطلاقاً أن تضيف اسم مستخدم GitHub الخاص بهم.</translation>
+    </message>
+    <message>
+        <source>ADD</source>
+        <translation>إضافة</translation>
+    </message>
+    <message>
+        <source>Enter your GitHub username</source>
+        <translation>ادخل اسم المستخدم GitHub الخاص بك</translation>
+    </message>
+    <message>
+        <source>LOADING</source>
+        <translation>يتم التحميل</translation>
+    </message>
+    <message>
+        <source>REMOVE</source>
+        <translation>إزالة</translation>
+    </message>
+    <message>
+        <source>Username &apos;%1&apos; has no keys on GitHub</source>
+        <translation>لا يحتوي اسم المستخدم &apos;%1&apos; أي مفاتيح على GitHub</translation>
+    </message>
+    <message>
+        <source>Request timed out</source>
+        <translation>انتهى وقت الطلب</translation>
+    </message>
+    <message>
+        <source>Username &apos;%1&apos; doesn&apos;t exist on GitHub</source>
+        <translation>اسم المستخدم &apos;%1&apos; غير موجود على GitHub</translation>
+    </message>
+</context>
+<context>
+    <name>SshToggle</name>
+    <message>
+        <source>Enable SSH</source>
+        <translation>تمكين SSH</translation>
+    </message>
+</context>
+<context>
+    <name>SunnylinkPanel</name>
+    <message>
+        <source>Enable sunnylink</source>
+        <translation type="unfinished"></translation>
+    </message>
+    <message>
+        <source>Device ID </source>
+        <translation type="unfinished"></translation>
+    </message>
+    <message>
+        <source>N/A</source>
+        <translation type="unfinished">غير متاح</translation>
+    </message>
+    <message>
+        <source>This is the master switch, it will allow you to cutoff any sunnylink requests should you want to do that.</source>
+        <translation type="unfinished"></translation>
+    </message>
+    <message>
+        <source>🎉Welcome back! We&apos;re excited to see you&apos;ve enabled sunnylink again! 🚀</source>
+        <translation type="unfinished"></translation>
+    </message>
+    <message>
+        <source>👋Not going to lie, it&apos;s sad to see you disabled sunnylink 😢, but we&apos;ll be here when you&apos;re ready to come back 🎉.</source>
+        <translation type="unfinished"></translation>
+    </message>
+    <message>
+        <source>A reboot is required to</source>
+        <translation type="unfinished"></translation>
+    </message>
+    <message>
+        <source>start</source>
+        <translation type="unfinished"></translation>
+    </message>
+    <message>
+        <source>stop</source>
+        <translation type="unfinished"></translation>
+    </message>
+    <message>
+        <source>all connections and processes from sunnylink.</source>
+        <translation type="unfinished"></translation>
+    </message>
+    <message>
+        <source>If that&apos;s not a problem for you, you can ignore this.</source>
+        <translation type="unfinished"></translation>
+    </message>
+    <message>
+        <source>Reboot Now!</source>
+        <translation type="unfinished"></translation>
+    </message>
+    <message>
+        <source>Sponsor Status</source>
+        <translation type="unfinished"></translation>
+    </message>
+    <message>
+        <source>SPONSOR</source>
+        <translation type="unfinished"></translation>
+    </message>
+    <message>
+        <source>Become a sponsor of sunnypilot to get early access to sunnylink features when they become available.</source>
+        <translation type="unfinished"></translation>
+    </message>
+    <message>
+        <source>Pair GitHub Account</source>
+        <translation type="unfinished"></translation>
+    </message>
+    <message>
+        <source>PAIR</source>
+        <translation type="unfinished">إقران</translation>
+    </message>
+    <message>
+        <source>Pair your GitHub account to grant your device sponsor benefits, including API access on sunnylink.</source>
+        <translation type="unfinished"></translation>
+    </message>
+    <message>
+        <source>Manage Settings</source>
+        <translation type="unfinished"></translation>
+    </message>
+    <message>
+        <source>Backup Settings</source>
+        <translation type="unfinished"></translation>
+    </message>
+    <message>
+        <source>Are you sure you want to backup sunnypilot settings?</source>
+        <translation type="unfinished"></translation>
+    </message>
+    <message>
+        <source>Back Up</source>
+        <translation type="unfinished"></translation>
+    </message>
+    <message>
+        <source>Restore Settings</source>
+        <translation type="unfinished"></translation>
+    </message>
+    <message>
+        <source>Are you sure you want to restore the last backed up sunnypilot settings?</source>
+        <translation type="unfinished"></translation>
+    </message>
+    <message>
+        <source>Restore</source>
+        <translation type="unfinished"></translation>
+    </message>
+    <message>
+        <source>THANKS</source>
+        <translation type="unfinished"></translation>
+    </message>
+    <message>
+        <source>Not Sponsor</source>
+        <translation type="unfinished"></translation>
+    </message>
+    <message>
+        <source>Paired</source>
+        <translation type="unfinished"></translation>
+    </message>
+    <message>
+        <source>Not Paired</source>
+        <translation type="unfinished"></translation>
+    </message>
+    <message>
+        <source>Backing up...</source>
+        <translation type="unfinished"></translation>
+    </message>
+    <message>
+        <source>Restoring...</source>
+        <translation type="unfinished"></translation>
+    </message>
+</context>
+<context>
+    <name>SunnylinkSponsorPopup</name>
+    <message>
+        <source>Scan the QR code to login to your GitHub account</source>
+        <translation type="unfinished"></translation>
+    </message>
+    <message>
+        <source>Follow the prompts to complete the pairing process</source>
+        <translation type="unfinished"></translation>
+    </message>
+    <message>
+        <source>Re-enter the &quot;sunnylink&quot; panel to verify sponsorship status</source>
+        <translation type="unfinished"></translation>
+    </message>
+    <message>
+        <source>If sponsorship status was not updated, please contact a moderator on Discord at https://discord.gg/sunnypilot</source>
+        <translation type="unfinished"></translation>
+    </message>
+    <message>
+        <source>Scan the QR code to visit sunnyhaibin&apos;s GitHub Sponsors page</source>
+        <translation type="unfinished"></translation>
+    </message>
+    <message>
+        <source>Choose your sponsorship tier and confirm your support</source>
+        <translation type="unfinished"></translation>
+    </message>
+    <message>
+        <source>Join our community on Discord at https://discord.gg/sunnypilot and reach out to a moderator to confirm your sponsor status</source>
+        <translation type="unfinished"></translation>
+    </message>
+    <message>
+        <source>Pair your GitHub account</source>
+        <translation type="unfinished"></translation>
+    </message>
+    <message>
+        <source>Early Access: Become a sunnypilot Sponsor</source>
+        <translation type="unfinished"></translation>
+    </message>
+</context>
+<context>
+    <name>SunnypilotPanel</name>
+    <message>
+        <source>Enable M.A.D.S.</source>
+        <translation type="unfinished"></translation>
+    </message>
+    <message>
+        <source>Enable the beloved M.A.D.S. feature. Disable toggle to revert back to stock openpilot engagement/disengagement.</source>
+        <translation type="unfinished"></translation>
+    </message>
+    <message>
+        <source>Laneless for Curves in &quot;Auto&quot; Mode</source>
+        <translation type="unfinished"></translation>
+    </message>
+    <message>
+        <source>While in Auto Lane, switch to Laneless for current/future curves.</source>
+        <translation type="unfinished"></translation>
+    </message>
+    <message>
+        <source>Speed Limit Control (SLC)</source>
+        <translation type="unfinished"></translation>
+    </message>
+    <message>
+        <source>When you engage ACC, you will be prompted to set the cruising speed to the speed limit of the road adjusted by the Offset and Source Policy specified, or the current driving speed. The maximum cruising speed will always be the MAX set speed.</source>
+        <translation type="unfinished"></translation>
+    </message>
+    <message>
+        <source>Enable Vision-based Turn Speed Control (V-TSC)</source>
+        <translation type="unfinished"></translation>
+    </message>
+    <message>
+        <source>Use vision path predictions to estimate the appropriate speed to drive through turns ahead.</source>
+        <translation type="unfinished"></translation>
+    </message>
+    <message>
+        <source>Enable Map Data Turn Speed Control (M-TSC) (Beta)</source>
+        <translation type="unfinished"></translation>
+    </message>
+    <message>
+        <source>Use curvature information from map data to define speed limits to take turns ahead.</source>
+        <translation type="unfinished"></translation>
+    </message>
+    <message>
+        <source>ACC +/-: Long Press Reverse</source>
+        <translation type="unfinished"></translation>
+    </message>
+    <message>
+        <source>Change the ACC +/- buttons behavior with cruise speed change in sunnypilot.</source>
+        <translation type="unfinished"></translation>
+    </message>
+    <message>
+        <source>Disabled (Stock): Short=1, Long = 5 (imperial) / 10 (metric)</source>
+        <translation type="unfinished"></translation>
+    </message>
+    <message>
+        <source>Enabled: Short = 5 (imperial) / 10 (metric), Long=1</source>
+        <translation type="unfinished"></translation>
+    </message>
+    <message>
+        <source>Custom Offsets</source>
+        <translation type="unfinished"></translation>
+    </message>
+    <message>
+        <source>Neural Network Lateral Control (NNLC)</source>
+        <translation type="unfinished"></translation>
+    </message>
+    <message>
+        <source>Enforce Torque Lateral Control</source>
+        <translation type="unfinished"></translation>
+    </message>
+    <message>
+        <source>Enable this to enforce sunnypilot to steer with Torque lateral control.</source>
+        <translation type="unfinished"></translation>
+    </message>
+    <message>
+        <source>Enable Self-Tune</source>
+        <translation type="unfinished"></translation>
+    </message>
+    <message>
+        <source>Enables self-tune for Torque lateral control for platforms that do not use Torque lateral control by default.</source>
+        <translation type="unfinished"></translation>
+    </message>
+    <message>
+        <source>Less Restrict Settings for Self-Tune (Beta)</source>
+        <translation type="unfinished"></translation>
+    </message>
+    <message>
+        <source>Less strict settings when using Self-Tune. This allows torqued to be more forgiving when learning values.</source>
+        <translation type="unfinished"></translation>
+    </message>
+    <message>
+        <source>Enable Custom Tuning</source>
+        <translation type="unfinished"></translation>
+    </message>
+    <message>
+        <source>Enables custom tuning for Torque lateral control. Modifying FRICTION and LAT_ACCEL_FACTOR below will override the offline values indicated in the YAML files within &quot;selfdrive/torque_data&quot;. The values will also be used live when &quot;Override Self-Tune&quot; toggle is enabled.</source>
+        <translation type="unfinished"></translation>
+    </message>
+    <message>
+        <source>Manual Real-Time Tuning</source>
+        <translation type="unfinished"></translation>
+    </message>
+    <message>
+        <source>Enforces the torque lateral controller to use the fixed values instead of the learned values from Self-Tune. Enabling this toggle overrides Self-Tune values.</source>
+        <translation type="unfinished"></translation>
+    </message>
+    <message>
+        <source>Quiet Drive 🤫</source>
+        <translation type="unfinished"></translation>
+    </message>
+    <message>
+        <source>sunnypilot will display alerts but only play the most important warning sounds. This feature can be toggled while the car is on.</source>
+        <translation type="unfinished"></translation>
+    </message>
+    <message>
+        <source>Green Traffic Light Chime (Beta)</source>
+        <translation type="unfinished"></translation>
+    </message>
+    <message>
+        <source>A chime will play when the traffic light you are waiting for turns green and you have no vehicle in front of you. If you are waiting behind another vehicle, the chime will play once the vehicle advances unless ACC is engaged.</source>
+        <translation type="unfinished"></translation>
+    </message>
+    <message>
+        <source>Note: This chime is only designed as a notification. It is the driver&apos;s responsibility to observe their environment and make decisions accordingly.</source>
+        <translation type="unfinished"></translation>
+    </message>
+    <message>
+        <source>Lead Vehicle Departure Alert</source>
+        <translation type="unfinished"></translation>
+    </message>
+    <message>
+        <source>Enable this will notify when the leading vehicle drives away.</source>
+        <translation type="unfinished"></translation>
+    </message>
+    <message>
+        <source>Customize M.A.D.S.</source>
+        <translation type="unfinished"></translation>
+    </message>
+    <message>
+        <source>Customize Lane Change</source>
+        <translation type="unfinished"></translation>
+    </message>
+    <message>
+        <source>Customize Offsets</source>
+        <translation type="unfinished"></translation>
+    </message>
+    <message>
+        <source>Customize Speed Limit Control</source>
+        <translation type="unfinished"></translation>
+    </message>
+    <message>
+        <source>Customize Warning</source>
+        <translation type="unfinished"></translation>
+    </message>
+    <message>
+        <source>Customize Source</source>
+        <translation type="unfinished"></translation>
+    </message>
+    <message>
+        <source>Laneful</source>
+        <translation type="unfinished"></translation>
+    </message>
+    <message>
+        <source>Laneless</source>
+        <translation type="unfinished"></translation>
+    </message>
+    <message>
+        <source>Auto</source>
+        <translation type="unfinished"></translation>
+    </message>
+    <message>
+        <source>Dynamic Lane Profile</source>
+        <translation type="unfinished"></translation>
+    </message>
+    <message>
+        <source>Speed Limit Assist</source>
+        <translation type="unfinished"></translation>
+    </message>
+    <message>
+        <source>Real-time and Offline</source>
+        <translation type="unfinished"></translation>
+    </message>
+    <message>
+        <source>Offline Only</source>
+        <translation type="unfinished"></translation>
+    </message>
+    <message>
+        <source>Dynamic Lane Profile is not available with the current Driving Model</source>
+        <translation type="unfinished"></translation>
+    </message>
+    <message>
+        <source>Custom Offsets is not available with the current Driving Model</source>
+        <translation type="unfinished"></translation>
+    </message>
+    <message>
+        <source>NNLC is currently not available on this platform.</source>
+        <translation type="unfinished"></translation>
+    </message>
+    <message>
+        <source>Match: &quot;Exact&quot; is ideal, but &quot;Fuzzy&quot; is fine too. Reach out to the sunnypilot team in the following channel at the sunnypilot Discord server if there are any issues: </source>
+        <translation type="unfinished"></translation>
+    </message>
+    <message>
+        <source>Start the car to check car compatibility</source>
+        <translation type="unfinished"></translation>
+    </message>
+    <message>
+        <source>NNLC Not Loaded</source>
+        <translation type="unfinished"></translation>
+    </message>
+    <message>
+        <source>NNLC Loaded</source>
+        <translation type="unfinished"></translation>
+    </message>
+    <message>
+        <source>Fuzzy</source>
+        <translation type="unfinished"></translation>
+    </message>
+    <message>
+        <source>Exact</source>
+        <translation type="unfinished"></translation>
+    </message>
+    <message>
+        <source>Reach out to the sunnypilot team in the following channel at the sunnypilot Discord server and donate logs to get NNLC loaded for your car: </source>
+        <translation type="unfinished"></translation>
+    </message>
+    <message>
+        <source>Match</source>
+        <translation type="unfinished"></translation>
+    </message>
+    <message>
+        <source>Formerly known as &lt;b&gt;&quot;NNFF&quot;&lt;/b&gt;, this replaces the lateral &lt;b&gt;&quot;torque&quot;&lt;/b&gt; controller with one using a neural network trained on each car&apos;s (actually, each separate EPS firmware) driving data for increased controls accuracy.</source>
+        <translation type="unfinished"></translation>
+    </message>
+    <message>
+        <source>Reach out to the sunnypilot team in the following channel at the sunnypilot Discord server with feedback, or to provide log data for your car if your car is currently unsupported: </source>
+        <translation type="unfinished"></translation>
+    </message>
+    <message>
+        <source>Add custom offsets to Camera and Path in sunnypilot.</source>
+        <translation type="unfinished"></translation>
+    </message>
+    <message>
+        <source>Default is Laneless. In Auto mode, sunnnypilot dynamically chooses between Laneline or Laneless model based on lane recognition confidence level on road and certain conditions.</source>
+        <translation type="unfinished"></translation>
+    </message>
+</context>
+<context>
+    <name>TermsPage</name>
+    <message>
+        <source>Terms &amp; Conditions</source>
+        <translation>الشروط والأحكام</translation>
+    </message>
+    <message>
+        <source>Decline</source>
+        <translation>رفض</translation>
+    </message>
+    <message>
+        <source>Scroll to accept</source>
+        <translation>قم بالتمرير للقبول</translation>
+    </message>
+    <message>
+        <source>Agree</source>
+        <translation>أوافق</translation>
+    </message>
+</context>
+<context>
+    <name>TogglesPanel</name>
+    <message>
+        <source>Enable openpilot</source>
+        <translation type="vanished">تمكين openpilot</translation>
+    </message>
+    <message>
+        <source>Use the openpilot system for adaptive cruise control and lane keep driver assistance. Your attention is required at all times to use this feature. Changing this setting takes effect when the car is powered off.</source>
+        <translation type="vanished">استخدم نظام openpilot من أجل الضبط التكيفي للسرعة والحفاظ على مساعدة السائق للبقاء في المسار. انتباهك مطلوب في جميع الأوقات مع استخدام هذه الميزة. يعمل هذا التغيير في الإعدادات عند إيقاف تشغيل السيارة.</translation>
+    </message>
+    <message>
+        <source>Enable Lane Departure Warnings</source>
+        <translation>قم بتمكين تحذيرات مغادرة المسار</translation>
+    </message>
+    <message>
+        <source>Receive alerts to steer back into the lane when your vehicle drifts over a detected lane line without a turn signal activated while driving over 31 mph (50 km/h).</source>
+        <translation>تلقي التنبيهات من أجل الالتفاف للعودة إلى المسار عندما تنحرف سيارتك فوق الخط المحدد للمسار دون تشغيل إشارة الانعطاف عند القيادة لمسافة تزيد عن 31 ميل/سا (50 كم/سا).</translation>
+    </message>
+    <message>
+        <source>Use Metric System</source>
+        <translation>استخدام النظام المتري</translation>
+    </message>
+    <message>
+        <source>Display speed in km/h instead of mph.</source>
+        <translation>عرض السرعة بواحدات كم/سا بدلاً من ميل/سا.</translation>
+    </message>
+    <message>
+        <source>Record and Upload Driver Camera</source>
+        <translation>تسجيل وتحميل كاميرا السائق</translation>
+    </message>
+    <message>
+        <source>Upload data from the driver facing camera and help improve the driver monitoring algorithm.</source>
+        <translation>تحميل البيانات من الكاميرا المواجهة للسائق، والمساعدة في تحسين خوارزمية مراقبة السائق.</translation>
+    </message>
+    <message>
+        <source>Disengage on Accelerator Pedal</source>
+        <translation>فك الارتباط عن دواسة الوقود</translation>
+    </message>
+    <message>
+        <source>When enabled, pressing the accelerator pedal will disengage openpilot.</source>
+        <translation>عند تمكين هذه الميزة، فإن الضغط على دواسة الوقود سيؤدي إلى فك ارتباط openpilot.</translation>
+    </message>
+    <message>
         <source>openpilot Longitudinal Control (Alpha)</source>
         <translation>التحكم الطولي openpilot (ألفا)</translation>
->>>>>>> 4ef757c4
-    </message>
-    <message>
-        <source>Map Only: Data from OpenStreetMap only.</source>
-        <translation type="unfinished"></translation>
-    </message>
-    <message>
-        <source>Car Only: Data from the car&apos;s built-in sources (if available).</source>
-        <translation type="unfinished"></translation>
-    </message>
-    <message>
-        <source>Nav First: Nav -&gt; Map -&gt; Car</source>
-        <translation type="unfinished"></translation>
-    </message>
-    <message>
-        <source>Map First: Map -&gt; Nav -&gt; Car</source>
-        <translation type="unfinished"></translation>
-    </message>
-    <message>
-        <source>Car First: Car -&gt; Nav -&gt; Map</source>
-        <translation type="unfinished"></translation>
-    </message>
-</context>
-<context>
-    <name>SpeedLimitValueOffset</name>
-    <message>
-        <source>km/h</source>
-        <translation type="unfinished">كم/س</translation>
-    </message>
-    <message>
-        <source>mph</source>
-        <translation type="unfinished">ميل/س</translation>
-    </message>
-</context>
-<context>
-    <name>SpeedLimitWarningSettings</name>
-    <message>
-        <source>Off</source>
-        <translation type="unfinished"></translation>
-    </message>
-    <message>
-        <source>Display</source>
-        <translation type="unfinished"></translation>
-    </message>
-    <message>
-        <source>Chime</source>
-        <translation type="unfinished"></translation>
-    </message>
-    <message>
-        <source>Speed Limit Warning</source>
-        <translation type="unfinished"></translation>
-    </message>
-    <message>
-        <source>Warning with speed limit flash</source>
-        <translation type="unfinished"></translation>
-    </message>
-    <message>
-        <source>When Speed Limit Warning is enabled, the speed limit sign will alert the driver when the cruising speed is faster than then speed limit plus the offset.</source>
-        <translation type="unfinished"></translation>
-    </message>
-    <message>
-        <source>Default</source>
-        <translation type="unfinished"></translation>
-    </message>
-    <message>
-        <source>Fixed</source>
-        <translation type="unfinished"></translation>
-    </message>
-    <message>
-        <source>Percentage</source>
-        <translation type="unfinished"></translation>
-    </message>
-    <message>
-        <source>Warning Offset</source>
-        <translation type="unfinished"></translation>
-    </message>
-    <message>
-        <source>Select the desired offset to warn the driver when the vehicle is driving faster than the speed limit.</source>
-        <translation type="unfinished"></translation>
-    </message>
-    <message>
-        <source>Off: When the cruising speed is faster than the speed limit plus the offset, there will be no warning.</source>
-        <translation type="unfinished"></translation>
-    </message>
-    <message>
-        <source>Display: The speed on the speed limit sign turns red to alert the driver when the cruising speed is faster than the speed limit plus the offset.</source>
-        <translation type="unfinished"></translation>
-    </message>
-    <message>
-        <source>Chime: The speed on the speed limit sign turns red and chimes to alert the driver when the cruising speed is faster than the speed limit plus the offset.</source>
-        <translation type="unfinished"></translation>
-    </message>
-</context>
-<context>
-    <name>SpeedLimitWarningValueOffset</name>
-    <message>
-        <source>N/A</source>
-        <translation type="unfinished">غير متاح</translation>
-    </message>
-    <message>
-        <source>km/h</source>
-        <translation type="unfinished">كم/س</translation>
-    </message>
-    <message>
-        <source>mph</source>
-        <translation type="unfinished">ميل/س</translation>
-    </message>
-</context>
-<context>
-    <name>SshControl</name>
-    <message>
-        <source>SSH Keys</source>
-        <translation>مفاتيح SSH</translation>
-    </message>
-    <message>
-        <source>Warning: This grants SSH access to all public keys in your GitHub settings. Never enter a GitHub username other than your own. A comma employee will NEVER ask you to add their GitHub username.</source>
-        <translation>تنبيه: هذا يمنح SSH إمكانية الوصول إلى جميع المفاتيح العامة في إعدادات GitHub. لا تقم بإدخال اسم مستخدم GitHub بدلاً من اسمك. لن تطلب منك comma employee إطلاقاً أن تضيف اسم مستخدم GitHub الخاص بهم.</translation>
-    </message>
-    <message>
-        <source>ADD</source>
-        <translation>إضافة</translation>
-    </message>
-    <message>
-        <source>Enter your GitHub username</source>
-        <translation>ادخل اسم المستخدم GitHub الخاص بك</translation>
-    </message>
-    <message>
-        <source>LOADING</source>
-        <translation>يتم التحميل</translation>
-    </message>
-    <message>
-        <source>REMOVE</source>
-        <translation>إزالة</translation>
-    </message>
-    <message>
-        <source>Username &apos;%1&apos; has no keys on GitHub</source>
-        <translation>لا يحتوي اسم المستخدم &apos;%1&apos; أي مفاتيح على GitHub</translation>
-    </message>
-    <message>
-        <source>Request timed out</source>
-        <translation>انتهى وقت الطلب</translation>
-    </message>
-    <message>
-        <source>Username &apos;%1&apos; doesn&apos;t exist on GitHub</source>
-        <translation>اسم المستخدم &apos;%1&apos; غير موجود على GitHub</translation>
-    </message>
-</context>
-<context>
-    <name>SshToggle</name>
-    <message>
-        <source>Enable SSH</source>
-        <translation>تمكين SSH</translation>
-    </message>
-</context>
-<context>
-    <name>SunnylinkPanel</name>
-    <message>
-        <source>Enable sunnylink</source>
-        <translation type="unfinished"></translation>
-    </message>
-    <message>
-        <source>Device ID </source>
-        <translation type="unfinished"></translation>
-    </message>
-    <message>
-        <source>N/A</source>
-        <translation type="unfinished">غير متاح</translation>
-    </message>
-    <message>
-        <source>This is the master switch, it will allow you to cutoff any sunnylink requests should you want to do that.</source>
-        <translation type="unfinished"></translation>
-    </message>
-    <message>
-        <source>🎉Welcome back! We&apos;re excited to see you&apos;ve enabled sunnylink again! 🚀</source>
-        <translation type="unfinished"></translation>
-    </message>
-    <message>
-        <source>👋Not going to lie, it&apos;s sad to see you disabled sunnylink 😢, but we&apos;ll be here when you&apos;re ready to come back 🎉.</source>
-        <translation type="unfinished"></translation>
-    </message>
-    <message>
-        <source>A reboot is required to</source>
-        <translation type="unfinished"></translation>
-    </message>
-    <message>
-        <source>start</source>
-        <translation type="unfinished"></translation>
-    </message>
-    <message>
-        <source>stop</source>
-        <translation type="unfinished"></translation>
-    </message>
-    <message>
-        <source>all connections and processes from sunnylink.</source>
-        <translation type="unfinished"></translation>
-    </message>
-    <message>
-        <source>If that&apos;s not a problem for you, you can ignore this.</source>
-        <translation type="unfinished"></translation>
-    </message>
-    <message>
-        <source>Reboot Now!</source>
-        <translation type="unfinished"></translation>
-    </message>
-    <message>
-        <source>Sponsor Status</source>
-        <translation type="unfinished"></translation>
-    </message>
-    <message>
-        <source>SPONSOR</source>
-        <translation type="unfinished"></translation>
-    </message>
-    <message>
-        <source>Become a sponsor of sunnypilot to get early access to sunnylink features when they become available.</source>
-        <translation type="unfinished"></translation>
-    </message>
-    <message>
-        <source>Pair GitHub Account</source>
-        <translation type="unfinished"></translation>
-    </message>
-    <message>
-        <source>PAIR</source>
-        <translation type="unfinished">إقران</translation>
-    </message>
-    <message>
-        <source>Pair your GitHub account to grant your device sponsor benefits, including API access on sunnylink.</source>
-        <translation type="unfinished"></translation>
-    </message>
-    <message>
-        <source>Manage Settings</source>
-        <translation type="unfinished"></translation>
-    </message>
-    <message>
-        <source>Backup Settings</source>
-        <translation type="unfinished"></translation>
-    </message>
-    <message>
-        <source>Are you sure you want to backup sunnypilot settings?</source>
-        <translation type="unfinished"></translation>
-    </message>
-    <message>
-        <source>Back Up</source>
-        <translation type="unfinished"></translation>
-    </message>
-    <message>
-        <source>Restore Settings</source>
-        <translation type="unfinished"></translation>
-    </message>
-    <message>
-        <source>Are you sure you want to restore the last backed up sunnypilot settings?</source>
-        <translation type="unfinished"></translation>
-    </message>
-    <message>
-        <source>Restore</source>
-        <translation type="unfinished"></translation>
-    </message>
-    <message>
-        <source>THANKS</source>
-        <translation type="unfinished"></translation>
-    </message>
-    <message>
-        <source>Not Sponsor</source>
-        <translation type="unfinished"></translation>
-    </message>
-    <message>
-        <source>Paired</source>
-        <translation type="unfinished"></translation>
-    </message>
-    <message>
-        <source>Not Paired</source>
-        <translation type="unfinished"></translation>
-    </message>
-    <message>
-        <source>Backing up...</source>
-        <translation type="unfinished"></translation>
-    </message>
-    <message>
-        <source>Restoring...</source>
-        <translation type="unfinished"></translation>
-    </message>
-</context>
-<context>
-    <name>SunnylinkSponsorPopup</name>
-    <message>
-        <source>Scan the QR code to login to your GitHub account</source>
-        <translation type="unfinished"></translation>
-    </message>
-    <message>
-        <source>Follow the prompts to complete the pairing process</source>
-        <translation type="unfinished"></translation>
-    </message>
-    <message>
-        <source>Re-enter the &quot;sunnylink&quot; panel to verify sponsorship status</source>
-        <translation type="unfinished"></translation>
-    </message>
-    <message>
-        <source>If sponsorship status was not updated, please contact a moderator on Discord at https://discord.gg/sunnypilot</source>
-        <translation type="unfinished"></translation>
-    </message>
-    <message>
-        <source>Scan the QR code to visit sunnyhaibin&apos;s GitHub Sponsors page</source>
-        <translation type="unfinished"></translation>
-    </message>
-    <message>
-        <source>Choose your sponsorship tier and confirm your support</source>
-        <translation type="unfinished"></translation>
-    </message>
-    <message>
-        <source>Join our community on Discord at https://discord.gg/sunnypilot and reach out to a moderator to confirm your sponsor status</source>
-        <translation type="unfinished"></translation>
-    </message>
-    <message>
-        <source>Pair your GitHub account</source>
-        <translation type="unfinished"></translation>
-    </message>
-    <message>
-        <source>Early Access: Become a sunnypilot Sponsor</source>
-        <translation type="unfinished"></translation>
-    </message>
-</context>
-<context>
-    <name>SunnypilotPanel</name>
-    <message>
-        <source>Enable M.A.D.S.</source>
-        <translation type="unfinished"></translation>
-    </message>
-    <message>
-        <source>Enable the beloved M.A.D.S. feature. Disable toggle to revert back to stock openpilot engagement/disengagement.</source>
-        <translation type="unfinished"></translation>
-    </message>
-    <message>
-        <source>Laneless for Curves in &quot;Auto&quot; Mode</source>
-        <translation type="unfinished"></translation>
-    </message>
-    <message>
-        <source>While in Auto Lane, switch to Laneless for current/future curves.</source>
-        <translation type="unfinished"></translation>
-    </message>
-    <message>
-        <source>Speed Limit Control (SLC)</source>
-        <translation type="unfinished"></translation>
-    </message>
-    <message>
-        <source>When you engage ACC, you will be prompted to set the cruising speed to the speed limit of the road adjusted by the Offset and Source Policy specified, or the current driving speed. The maximum cruising speed will always be the MAX set speed.</source>
-        <translation type="unfinished"></translation>
-    </message>
-    <message>
-        <source>Enable Vision-based Turn Speed Control (V-TSC)</source>
-        <translation type="unfinished"></translation>
-    </message>
-    <message>
-        <source>Use vision path predictions to estimate the appropriate speed to drive through turns ahead.</source>
-        <translation type="unfinished"></translation>
-    </message>
-    <message>
-        <source>Enable Map Data Turn Speed Control (M-TSC) (Beta)</source>
-        <translation type="unfinished"></translation>
-    </message>
-    <message>
-        <source>Use curvature information from map data to define speed limits to take turns ahead.</source>
-        <translation type="unfinished"></translation>
-    </message>
-    <message>
-        <source>ACC +/-: Long Press Reverse</source>
-        <translation type="unfinished"></translation>
-    </message>
-    <message>
-        <source>Change the ACC +/- buttons behavior with cruise speed change in sunnypilot.</source>
-        <translation type="unfinished"></translation>
-    </message>
-    <message>
-        <source>Disabled (Stock): Short=1, Long = 5 (imperial) / 10 (metric)</source>
-        <translation type="unfinished"></translation>
-    </message>
-    <message>
-        <source>Enabled: Short = 5 (imperial) / 10 (metric), Long=1</source>
-        <translation type="unfinished"></translation>
-    </message>
-    <message>
-        <source>Custom Offsets</source>
-        <translation type="unfinished"></translation>
-    </message>
-    <message>
-        <source>Neural Network Lateral Control (NNLC)</source>
-        <translation type="unfinished"></translation>
-    </message>
-    <message>
-        <source>Enforce Torque Lateral Control</source>
-        <translation type="unfinished"></translation>
-    </message>
-    <message>
-        <source>Enable this to enforce sunnypilot to steer with Torque lateral control.</source>
-        <translation type="unfinished"></translation>
-    </message>
-    <message>
-        <source>Enable Self-Tune</source>
-        <translation type="unfinished"></translation>
-    </message>
-    <message>
-        <source>Enables self-tune for Torque lateral control for platforms that do not use Torque lateral control by default.</source>
-        <translation type="unfinished"></translation>
-    </message>
-    <message>
-        <source>Less Restrict Settings for Self-Tune (Beta)</source>
-        <translation type="unfinished"></translation>
-    </message>
-    <message>
-        <source>Less strict settings when using Self-Tune. This allows torqued to be more forgiving when learning values.</source>
-        <translation type="unfinished"></translation>
-    </message>
-    <message>
-        <source>Enable Custom Tuning</source>
-        <translation type="unfinished"></translation>
-    </message>
-    <message>
-        <source>Enables custom tuning for Torque lateral control. Modifying FRICTION and LAT_ACCEL_FACTOR below will override the offline values indicated in the YAML files within &quot;selfdrive/torque_data&quot;. The values will also be used live when &quot;Override Self-Tune&quot; toggle is enabled.</source>
-        <translation type="unfinished"></translation>
-    </message>
-    <message>
-        <source>Manual Real-Time Tuning</source>
-        <translation type="unfinished"></translation>
-    </message>
-    <message>
-        <source>Enforces the torque lateral controller to use the fixed values instead of the learned values from Self-Tune. Enabling this toggle overrides Self-Tune values.</source>
-        <translation type="unfinished"></translation>
-    </message>
-    <message>
-        <source>Quiet Drive 🤫</source>
-        <translation type="unfinished"></translation>
-    </message>
-    <message>
-        <source>sunnypilot will display alerts but only play the most important warning sounds. This feature can be toggled while the car is on.</source>
-        <translation type="unfinished"></translation>
-    </message>
-    <message>
-        <source>Green Traffic Light Chime (Beta)</source>
-        <translation type="unfinished"></translation>
-    </message>
-    <message>
-        <source>A chime will play when the traffic light you are waiting for turns green and you have no vehicle in front of you. If you are waiting behind another vehicle, the chime will play once the vehicle advances unless ACC is engaged.</source>
-        <translation type="unfinished"></translation>
-    </message>
-    <message>
-        <source>Note: This chime is only designed as a notification. It is the driver&apos;s responsibility to observe their environment and make decisions accordingly.</source>
-        <translation type="unfinished"></translation>
-    </message>
-    <message>
-        <source>Lead Vehicle Departure Alert</source>
-        <translation type="unfinished"></translation>
-    </message>
-    <message>
-        <source>Enable this will notify when the leading vehicle drives away.</source>
-        <translation type="unfinished"></translation>
-    </message>
-    <message>
-        <source>Customize M.A.D.S.</source>
-        <translation type="unfinished"></translation>
-    </message>
-    <message>
-        <source>Customize Lane Change</source>
-        <translation type="unfinished"></translation>
-    </message>
-    <message>
-        <source>Customize Offsets</source>
-        <translation type="unfinished"></translation>
-    </message>
-    <message>
-        <source>Customize Speed Limit Control</source>
-        <translation type="unfinished"></translation>
-    </message>
-    <message>
-        <source>Customize Warning</source>
-        <translation type="unfinished"></translation>
-    </message>
-    <message>
-        <source>Customize Source</source>
-        <translation type="unfinished"></translation>
-    </message>
-    <message>
-        <source>Laneful</source>
-        <translation type="unfinished"></translation>
-    </message>
-    <message>
-        <source>Laneless</source>
-        <translation type="unfinished"></translation>
-    </message>
-    <message>
-        <source>Auto</source>
-        <translation type="unfinished"></translation>
-    </message>
-    <message>
-        <source>Dynamic Lane Profile</source>
-        <translation type="unfinished"></translation>
-    </message>
-    <message>
-        <source>Speed Limit Assist</source>
-        <translation type="unfinished"></translation>
-    </message>
-    <message>
-        <source>Real-time and Offline</source>
-        <translation type="unfinished"></translation>
-    </message>
-    <message>
-        <source>Offline Only</source>
-        <translation type="unfinished"></translation>
-    </message>
-    <message>
-        <source>Dynamic Lane Profile is not available with the current Driving Model</source>
-        <translation type="unfinished"></translation>
-    </message>
-    <message>
-        <source>Custom Offsets is not available with the current Driving Model</source>
-        <translation type="unfinished"></translation>
-    </message>
-    <message>
-        <source>NNLC is currently not available on this platform.</source>
-        <translation type="unfinished"></translation>
-    </message>
-    <message>
-        <source>Match: &quot;Exact&quot; is ideal, but &quot;Fuzzy&quot; is fine too. Reach out to the sunnypilot team in the following channel at the sunnypilot Discord server if there are any issues: </source>
-        <translation type="unfinished"></translation>
-    </message>
-    <message>
-        <source>Start the car to check car compatibility</source>
-        <translation type="unfinished"></translation>
-    </message>
-    <message>
-        <source>NNLC Not Loaded</source>
-        <translation type="unfinished"></translation>
-    </message>
-    <message>
-        <source>NNLC Loaded</source>
-        <translation type="unfinished"></translation>
-    </message>
-    <message>
-        <source>Fuzzy</source>
-        <translation type="unfinished"></translation>
-    </message>
-    <message>
-        <source>Exact</source>
-        <translation type="unfinished"></translation>
-    </message>
-    <message>
-        <source>Reach out to the sunnypilot team in the following channel at the sunnypilot Discord server and donate logs to get NNLC loaded for your car: </source>
-        <translation type="unfinished"></translation>
-    </message>
-    <message>
-        <source>Match</source>
-        <translation type="unfinished"></translation>
-    </message>
-    <message>
-        <source>Formerly known as &lt;b&gt;&quot;NNFF&quot;&lt;/b&gt;, this replaces the lateral &lt;b&gt;&quot;torque&quot;&lt;/b&gt; controller with one using a neural network trained on each car&apos;s (actually, each separate EPS firmware) driving data for increased controls accuracy.</source>
-        <translation type="unfinished"></translation>
-    </message>
-    <message>
-        <source>Reach out to the sunnypilot team in the following channel at the sunnypilot Discord server with feedback, or to provide log data for your car if your car is currently unsupported: </source>
-        <translation type="unfinished"></translation>
-    </message>
-    <message>
-        <source>Add custom offsets to Camera and Path in sunnypilot.</source>
-        <translation type="unfinished"></translation>
-    </message>
-    <message>
-        <source>Default is Laneless. In Auto mode, sunnnypilot dynamically chooses between Laneline or Laneless model based on lane recognition confidence level on road and certain conditions.</source>
-        <translation type="unfinished"></translation>
-    </message>
-</context>
-<context>
-    <name>TermsPage</name>
-    <message>
-        <source>Terms &amp; Conditions</source>
-        <translation>الشروط والأحكام</translation>
-    </message>
-    <message>
-        <source>Decline</source>
-        <translation>رفض</translation>
-    </message>
-    <message>
-        <source>Scroll to accept</source>
-        <translation>قم بالتمرير للقبول</translation>
-    </message>
-    <message>
-        <source>Agree</source>
-        <translation>أوافق</translation>
-    </message>
-</context>
-<context>
-    <name>TogglesPanel</name>
-    <message>
-        <source>Enable openpilot</source>
-        <translation type="vanished">تمكين openpilot</translation>
-    </message>
-    <message>
-        <source>Use the openpilot system for adaptive cruise control and lane keep driver assistance. Your attention is required at all times to use this feature. Changing this setting takes effect when the car is powered off.</source>
-        <translation type="vanished">استخدم نظام openpilot من أجل الضبط التكيفي للسرعة والحفاظ على مساعدة السائق للبقاء في المسار. انتباهك مطلوب في جميع الأوقات مع استخدام هذه الميزة. يعمل هذا التغيير في الإعدادات عند إيقاف تشغيل السيارة.</translation>
-    </message>
-    <message>
-        <source>Enable Lane Departure Warnings</source>
-        <translation>قم بتمكين تحذيرات مغادرة المسار</translation>
-    </message>
-    <message>
-        <source>Receive alerts to steer back into the lane when your vehicle drifts over a detected lane line without a turn signal activated while driving over 31 mph (50 km/h).</source>
-        <translation>تلقي التنبيهات من أجل الالتفاف للعودة إلى المسار عندما تنحرف سيارتك فوق الخط المحدد للمسار دون تشغيل إشارة الانعطاف عند القيادة لمسافة تزيد عن 31 ميل/سا (50 كم/سا).</translation>
-    </message>
-    <message>
-        <source>Use Metric System</source>
-        <translation>استخدام النظام المتري</translation>
-    </message>
-    <message>
-        <source>Display speed in km/h instead of mph.</source>
-        <translation>عرض السرعة بواحدات كم/سا بدلاً من ميل/سا.</translation>
-    </message>
-    <message>
-        <source>Record and Upload Driver Camera</source>
-        <translation>تسجيل وتحميل كاميرا السائق</translation>
-    </message>
-    <message>
-        <source>Upload data from the driver facing camera and help improve the driver monitoring algorithm.</source>
-        <translation>تحميل البيانات من الكاميرا المواجهة للسائق، والمساعدة في تحسين خوارزمية مراقبة السائق.</translation>
-    </message>
-    <message>
-        <source>Disengage on Accelerator Pedal</source>
-        <translation>فك الارتباط عن دواسة الوقود</translation>
-    </message>
-    <message>
-        <source>When enabled, pressing the accelerator pedal will disengage openpilot.</source>
-        <translation>عند تمكين هذه الميزة، فإن الضغط على دواسة الوقود سيؤدي إلى فك ارتباط openpilot.</translation>
-    </message>
-    <message>
-        <source>Show ETA in 24h Format</source>
-        <translation>إظهار الوقت المقدر للوصول بصيغة 24 ساعة</translation>
-    </message>
-    <message>
-        <source>Use 24h format instead of am/pm</source>
-        <translation>استخدام صيغة 24 ساعة بدلاً من صباحاً/مساء</translation>
-    </message>
-    <message>
-        <source>Show Map on Left Side of UI</source>
-        <translation>عرض الخريطة على الجانب الأيسر من واجهة المستخدم</translation>
-    </message>
-    <message>
-        <source>Show map on left side when in split screen view.</source>
-        <translation>عرض الخريطة عل الجانب الأيسر عندما تكون وضعية العرض بطريقة الشاشة المنقسمة.</translation>
-    </message>
-    <message>
-        <source>openpilot Longitudinal Control (Alpha)</source>
-        <translation>التحكم الطولي openpilot (ألفا)</translation>
     </message>
     <message>
         <source>WARNING: openpilot longitudinal control is in alpha for this car and will disable Automatic Emergency Braking (AEB).</source>
