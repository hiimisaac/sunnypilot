--- conflicted
+++ resolved
@@ -88,6 +88,89 @@
     </message>
 </context>
 <context>
+    <name>AdvancedNetworkingSP</name>
+    <message>
+        <source>Back</source>
+        <translation type="unfinished">Zurück</translation>
+    </message>
+    <message>
+        <source>Enable Tethering</source>
+        <translation type="unfinished">Tethering aktivieren</translation>
+    </message>
+    <message>
+        <source>Retain hotspot/tethering state</source>
+        <translation type="unfinished"></translation>
+    </message>
+    <message>
+        <source>Enabling this toggle will retain the hotspot/tethering toggle state across reboots.</source>
+        <translation type="unfinished"></translation>
+    </message>
+    <message>
+        <source>Tethering Password</source>
+        <translation type="unfinished">Tethering Passwort</translation>
+    </message>
+    <message>
+        <source>EDIT</source>
+        <translation type="unfinished">ÄNDERN</translation>
+    </message>
+    <message>
+        <source>Enter new tethering password</source>
+        <translation type="unfinished">Neues tethering Passwort eingeben</translation>
+    </message>
+    <message>
+        <source>IP Address</source>
+        <translation type="unfinished">IP Adresse</translation>
+    </message>
+    <message>
+        <source>Enable Roaming</source>
+        <translation type="unfinished">Roaming aktivieren</translation>
+    </message>
+    <message>
+        <source>APN Setting</source>
+        <translation type="unfinished">APN Einstellungen</translation>
+    </message>
+    <message>
+        <source>Enter APN</source>
+        <translation type="unfinished">APN eingeben</translation>
+    </message>
+    <message>
+        <source>leave blank for automatic configuration</source>
+        <translation type="unfinished">für automatische Konfiguration leer lassen</translation>
+    </message>
+    <message>
+        <source>Cellular Metered</source>
+        <translation type="unfinished">Getaktete Verbindung</translation>
+    </message>
+    <message>
+        <source>Prevent large data uploads when on a metered connection</source>
+        <translation type="unfinished">Hochladen großer Dateien über getaktete Verbindungen unterbinden</translation>
+    </message>
+    <message>
+        <source>Hidden Network</source>
+        <translation type="unfinished"></translation>
+    </message>
+    <message>
+        <source>CONNECT</source>
+        <translation type="unfinished">CONNECT</translation>
+    </message>
+    <message>
+        <source>Enter SSID</source>
+        <translation type="unfinished">SSID eingeben</translation>
+    </message>
+    <message>
+        <source>Enter password</source>
+        <translation type="unfinished">Passwort eingeben</translation>
+    </message>
+    <message>
+        <source>for &quot;%1&quot;</source>
+        <translation type="unfinished">für &quot;%1&quot;</translation>
+    </message>
+    <message>
+        <source>Ngrok Service</source>
+        <translation type="unfinished"></translation>
+    </message>
+</context>
+<context>
     <name>AnnotatedCameraWidget</name>
     <message>
         <source>km/h</source>
@@ -103,11 +186,127 @@
     </message>
     <message>
         <source>SPEED</source>
-        <translation>Geschwindigkeit</translation>
+        <translation type="vanished">Geschwindigkeit</translation>
     </message>
     <message>
         <source>LIMIT</source>
-        <translation>LIMIT</translation>
+        <translation type="vanished">LIMIT</translation>
+    </message>
+</context>
+<context>
+    <name>AnnotatedCameraWidgetSP</name>
+    <message>
+        <source>km/h</source>
+        <translation type="unfinished">km/h</translation>
+    </message>
+    <message>
+        <source>mph</source>
+        <translation type="unfinished">mph</translation>
+    </message>
+    <message>
+        <source>blended</source>
+        <translation type="unfinished"></translation>
+    </message>
+    <message>
+        <source>acc</source>
+        <translation type="unfinished"></translation>
+    </message>
+    <message>
+        <source>MAX</source>
+        <translation type="unfinished">MAX</translation>
+    </message>
+    <message>
+        <source>SPEED</source>
+        <translation type="unfinished">Geschwindigkeit</translation>
+    </message>
+    <message>
+        <source>LIMIT</source>
+        <translation type="unfinished">LIMIT</translation>
+    </message>
+</context>
+<context>
+    <name>AutoLaneChangeTimer</name>
+    <message>
+        <source>Auto Lane Change by Blinker</source>
+        <translation type="unfinished"></translation>
+    </message>
+    <message>
+        <source>Set a timer to delay the auto lane change operation when the blinker is used. No nudge on the steering wheel is required to auto lane change if a timer is set. Default is Nudge.
+Please use caution when using this feature. Only use the blinker when traffic and road conditions permit.</source>
+        <translation type="unfinished"></translation>
+    </message>
+    <message>
+        <source>s</source>
+        <translation type="unfinished"></translation>
+    </message>
+    <message>
+        <source>Off</source>
+        <translation type="unfinished"></translation>
+    </message>
+    <message>
+        <source>Nudge</source>
+        <translation type="unfinished"></translation>
+    </message>
+    <message>
+        <source>Nudgeless</source>
+        <translation type="unfinished"></translation>
+    </message>
+</context>
+<context>
+    <name>BackupSettings</name>
+    <message>
+        <source>Settings backed up for sunnylink Device ID:</source>
+        <translation type="unfinished"></translation>
+    </message>
+    <message>
+        <source>Settings updated successfully, but no additional data was returned by the server.</source>
+        <translation type="unfinished"></translation>
+    </message>
+    <message>
+        <source>OOPS! We made a booboo.</source>
+        <translation type="unfinished"></translation>
+    </message>
+    <message>
+        <source>Please try again later.</source>
+        <translation type="unfinished"></translation>
+    </message>
+    <message>
+        <source>Settings restored. Confirm to restart the interface.</source>
+        <translation type="unfinished"></translation>
+    </message>
+    <message>
+        <source>No settings found to restore.</source>
+        <translation type="unfinished"></translation>
+    </message>
+</context>
+<context>
+    <name>BrightnessControl</name>
+    <message>
+        <source>Brightness</source>
+        <translation type="unfinished"></translation>
+    </message>
+    <message>
+        <source>Manually adjusts the global brightness of the screen.</source>
+        <translation type="unfinished"></translation>
+    </message>
+    <message>
+        <source>Auto</source>
+        <translation type="unfinished"></translation>
+    </message>
+</context>
+<context>
+    <name>CameraOffset</name>
+    <message>
+        <source>Camera Offset - Laneful Only</source>
+        <translation type="unfinished"></translation>
+    </message>
+    <message>
+        <source>Hack to trick vehicle to be left or right biased in its lane. Decreasing the value will make the car keep more left, increasing will make it keep more right. Changes take effect immediately. Default: +4 cm</source>
+        <translation type="unfinished"></translation>
+    </message>
+    <message>
+        <source> cm</source>
+        <translation type="unfinished"></translation>
     </message>
 </context>
 <context>
@@ -122,10 +321,17 @@
     </message>
 </context>
 <context>
+    <name>CustomOffsetsSettings</name>
+    <message>
+        <source>Back</source>
+        <translation type="unfinished">Zurück</translation>
+    </message>
+</context>
+<context>
     <name>DeclinePage</name>
     <message>
         <source>You must accept the Terms and Conditions in order to use openpilot.</source>
-        <translation>Du musst die Nutzungsbedingungen akzeptieren, um Openpilot zu benutzen.</translation>
+        <translation type="vanished">Du musst die Nutzungsbedingungen akzeptieren, um Openpilot zu benutzen.</translation>
     </message>
     <message>
         <source>Back</source>
@@ -135,6 +341,10 @@
         <source>Decline, uninstall %1</source>
         <translation>Ablehnen, deinstallieren %1</translation>
     </message>
+    <message>
+        <source>You must accept the Terms and Conditions in order to use sunnypilot.</source>
+        <translation type="unfinished"></translation>
+    </message>
 </context>
 <context>
     <name>DestinationWidget</name>
@@ -247,7 +457,7 @@
     </message>
     <message>
         <source>openpilot requires the device to be mounted within 4° left or right and within 5° up or 9° down. openpilot is continuously calibrating, resetting is rarely required.</source>
-        <translation>Damit Openpilot funktioniert, darf die Installationsposition nicht mehr als 4° nach rechts/links, 5° nach oben und 9° nach unten abweichen. Openpilot kalibriert sich durchgehend, ein Zurücksetzen ist selten notwendig.</translation>
+        <translation type="vanished">Damit Openpilot funktioniert, darf die Installationsposition nicht mehr als 4° nach rechts/links, 5° nach oben und 9° nach unten abweichen. Openpilot kalibriert sich durchgehend, ein Zurücksetzen ist selten notwendig.</translation>
     </message>
     <message>
         <source> Your device is pointed %1° %2 and %3° %4.</source>
@@ -303,6 +513,155 @@
     </message>
     <message>
         <source>PAIR</source>
+        <translation type="unfinished"></translation>
+    </message>
+    <message>
+        <source>sunnypilot requires the device to be mounted within 4° left or right and within 5° up or 9° down. sunnypilot is continuously calibrating, resetting is rarely required.</source>
+        <translation type="unfinished"></translation>
+    </message>
+</context>
+<context>
+    <name>DevicePanelSP</name>
+    <message>
+        <source>TOGGLE</source>
+        <translation type="unfinished"></translation>
+    </message>
+    <message>
+        <source>Enable or disable PIN requirement for Fleet Manager access.</source>
+        <translation type="unfinished"></translation>
+    </message>
+    <message>
+        <source>Are you sure you want to turn off PIN requirement?</source>
+        <translation type="unfinished"></translation>
+    </message>
+    <message>
+        <source>Turn Off</source>
+        <translation type="unfinished"></translation>
+    </message>
+    <message>
+        <source>Error Troubleshoot</source>
+        <translation type="unfinished"></translation>
+    </message>
+    <message>
+        <source>VIEW</source>
+        <translation type="unfinished">ANSEHEN</translation>
+    </message>
+    <message>
+        <source>Display error from the tmux session when an error has occurred from a system process.</source>
+        <translation type="unfinished"></translation>
+    </message>
+    <message>
+        <source>Reset Access Tokens for Map Services</source>
+        <translation type="unfinished"></translation>
+    </message>
+    <message>
+        <source>RESET</source>
+        <translation type="unfinished">RESET</translation>
+    </message>
+    <message>
+        <source>Reset self-service access tokens for Mapbox, Amap, and Google Maps.</source>
+        <translation type="unfinished"></translation>
+    </message>
+    <message>
+        <source>Are you sure you want to reset access tokens for all map services?</source>
+        <translation type="unfinished"></translation>
+    </message>
+    <message>
+        <source>Reset</source>
+        <translation type="unfinished">Zurücksetzen</translation>
+    </message>
+    <message>
+        <source>Reset sunnypilot Settings</source>
+        <translation type="unfinished"></translation>
+    </message>
+    <message>
+        <source>Are you sure you want to reset all sunnypilot settings?</source>
+        <translation type="unfinished"></translation>
+    </message>
+    <message>
+        <source>Toggle Onroad/Offroad</source>
+        <translation type="unfinished"></translation>
+    </message>
+    <message>
+        <source>OFF</source>
+        <translation type="unfinished"></translation>
+    </message>
+    <message>
+        <source>Are you sure you want to unforce offroad?</source>
+        <translation type="unfinished"></translation>
+    </message>
+    <message>
+        <source>Unforce</source>
+        <translation type="unfinished"></translation>
+    </message>
+    <message>
+        <source>Are you sure you want to force offroad?</source>
+        <translation type="unfinished"></translation>
+    </message>
+    <message>
+        <source>Force</source>
+        <translation type="unfinished"></translation>
+    </message>
+    <message>
+        <source>Disengage to Force Offroad</source>
+        <translation type="unfinished"></translation>
+    </message>
+    <message>
+        <source>Unforce Offroad</source>
+        <translation type="unfinished"></translation>
+    </message>
+    <message>
+        <source>Force Offroad</source>
+        <translation type="unfinished"></translation>
+    </message>
+    <message>
+        <source>Fleet Manager PIN:</source>
+        <translation type="unfinished"></translation>
+    </message>
+</context>
+<context>
+    <name>DisplayPanel</name>
+    <message>
+        <source>Driving Screen Off: Non-Critical Events</source>
+        <translation type="unfinished"></translation>
+    </message>
+    <message>
+        <source>When &lt;b&gt;Driving Screen Off Timer&lt;/b&gt; is not set to &lt;b&gt;&quot;Always On&quot;&lt;/b&gt;:</source>
+        <translation type="unfinished"></translation>
+    </message>
+    <message>
+        <source>Enabled: Wake the brightness of the screen to display all events.</source>
+        <translation type="unfinished"></translation>
+    </message>
+    <message>
+        <source>Disabled: Wake the brightness of the screen to display critical events.</source>
+        <translation type="unfinished"></translation>
+    </message>
+</context>
+<context>
+    <name>DriveStats</name>
+    <message>
+        <source>Drives</source>
+        <translation type="unfinished"></translation>
+    </message>
+    <message>
+        <source>Hours</source>
+        <translation type="unfinished"></translation>
+    </message>
+    <message>
+        <source>ALL TIME</source>
+        <translation type="unfinished"></translation>
+    </message>
+    <message>
+        <source>PAST WEEK</source>
+        <translation type="unfinished"></translation>
+    </message>
+    <message>
+        <source>KM</source>
+        <translation type="unfinished"></translation>
+    </message>
+    <message>
+        <source>Miles</source>
         <translation type="unfinished"></translation>
     </message>
 </context>
@@ -346,6 +705,79 @@
     </message>
 </context>
 <context>
+    <name>LaneChangeSettings</name>
+    <message>
+        <source>Back</source>
+        <translation type="unfinished">Zurück</translation>
+    </message>
+    <message>
+        <source>Pause Lateral Below Speed with Blinker</source>
+        <translation type="unfinished"></translation>
+    </message>
+    <message>
+        <source>Enable this toggle to pause lateral actuation with blinker when traveling below the desired speed selected below.</source>
+        <translation type="unfinished"></translation>
+    </message>
+    <message>
+        <source>Auto Lane Change: Delay with Blind Spot</source>
+        <translation type="unfinished"></translation>
+    </message>
+    <message>
+        <source>Toggle to enable a delay timer for seamless lane changes when blind spot monitoring (BSM) detects a obstructing vehicle, ensuring safe maneuvering.</source>
+        <translation type="unfinished"></translation>
+    </message>
+    <message>
+        <source>Block Lane Change: Road Edge Detection</source>
+        <translation type="unfinished"></translation>
+    </message>
+    <message>
+        <source>Enable this toggle to block lane change when road edge is detected on the stalk actuated side.</source>
+        <translation type="unfinished"></translation>
+    </message>
+</context>
+<context>
+    <name>MadsSettings</name>
+    <message>
+        <source>Enable ACC+MADS with RES+/SET-</source>
+        <translation type="unfinished"></translation>
+    </message>
+    <message>
+        <source>Engage both M.A.D.S. and ACC with a single press of RES+ or SET- button.</source>
+        <translation type="unfinished"></translation>
+    </message>
+    <message>
+        <source>Note: Once M.A.D.S. is engaged via this mode, it will remain engaged until it is manually disabled via the M.A.D.S. button or car shut off.</source>
+        <translation type="unfinished"></translation>
+    </message>
+    <message>
+        <source>Toggle M.A.D.S. with Cruise Main</source>
+        <translation type="unfinished"></translation>
+    </message>
+    <message>
+        <source>Allows M.A.D.S. engagement/disengagement with &quot;Cruise Main&quot; cruise control button from the steering wheel.</source>
+        <translation type="unfinished"></translation>
+    </message>
+    <message>
+        <source>Remain Active</source>
+        <translation type="unfinished"></translation>
+    </message>
+    <message>
+        <source>Pause Steering</source>
+        <translation type="unfinished"></translation>
+    </message>
+    <message>
+        <source>Steering Mode After Braking</source>
+        <translation type="unfinished"></translation>
+    </message>
+    <message>
+        <source>Choose how Automatic Lane Centering (ALC) behaves after the brake pedal is manually pressed in sunnypilot.
+
+Remain Active: ALC will remain active even after the brake pedal is pressed.
+Pause Steering: ALC will be paused after the brake pedal is manually pressed.</source>
+        <translation type="unfinished"></translation>
+    </message>
+</context>
+<context>
     <name>MapETA</name>
     <message>
         <source>eta</source>
@@ -387,6 +819,63 @@
     </message>
 </context>
 <context>
+    <name>MapWindowSP</name>
+    <message>
+        <source>Map Loading</source>
+        <translation type="unfinished">Karte wird geladen</translation>
+    </message>
+    <message>
+        <source>Waiting for GPS</source>
+        <translation type="unfinished">Warten auf GPS</translation>
+    </message>
+    <message>
+        <source>Waiting for route</source>
+        <translation type="unfinished"></translation>
+    </message>
+</context>
+<context>
+    <name>MaxTimeOffroad</name>
+    <message>
+        <source>Max Time Offroad</source>
+        <translation type="unfinished"></translation>
+    </message>
+    <message>
+        <source>Device is automatically turned off after a set time when the engine is turned off (off-road) after driving (on-road).</source>
+        <translation type="unfinished"></translation>
+    </message>
+    <message>
+        <source>s</source>
+        <translation type="unfinished"></translation>
+    </message>
+    <message>
+        <source>m</source>
+        <translation type="unfinished">m</translation>
+    </message>
+    <message>
+        <source>hr</source>
+        <translation type="unfinished">std</translation>
+    </message>
+    <message>
+        <source>Always On</source>
+        <translation type="unfinished"></translation>
+    </message>
+    <message>
+        <source>Immediate</source>
+        <translation type="unfinished"></translation>
+    </message>
+</context>
+<context>
+    <name>MonitoringPanel</name>
+    <message>
+        <source>Enable Hands on Wheel Monitoring</source>
+        <translation type="unfinished"></translation>
+    </message>
+    <message>
+        <source>Monitor and alert when driver is not keeping the hands on the steering wheel.</source>
+        <translation type="unfinished"></translation>
+    </message>
+</context>
+<context>
     <name>MultiOptionDialog</name>
     <message>
         <source>Select</source>
@@ -417,6 +906,33 @@
     </message>
 </context>
 <context>
+    <name>NetworkingSP</name>
+    <message>
+        <source>Scan</source>
+        <translation type="unfinished"></translation>
+    </message>
+    <message>
+        <source>Scanning...</source>
+        <translation type="unfinished"></translation>
+    </message>
+    <message>
+        <source>Advanced</source>
+        <translation type="unfinished">Erweitert</translation>
+    </message>
+    <message>
+        <source>Enter password</source>
+        <translation type="unfinished">Passwort eingeben</translation>
+    </message>
+    <message>
+        <source>for &quot;%1&quot;</source>
+        <translation type="unfinished">für &quot;%1&quot;</translation>
+    </message>
+    <message>
+        <source>Wrong password</source>
+        <translation type="unfinished">Falsches Passwort</translation>
+    </message>
+</context>
+<context>
     <name>OffroadAlert</name>
     <message>
         <source>Immediately connect to the internet to check for updates. If you do not connect to the internet, openpilot won&apos;t engage in %1</source>
@@ -467,6 +983,16 @@
         <source>Device temperature too high. System cooling down before starting. Current internal component temperature: %1</source>
         <translation type="unfinished"></translation>
     </message>
+    <message>
+        <source>OpenStreetMap database is out of date. New maps must be downloaded if you wish to continue using OpenStreetMap data for Enhanced Speed Control and road name display.
+
+%1</source>
+        <translation type="unfinished"></translation>
+    </message>
+    <message>
+        <source>sunnypilot is now in Forced Offroad mode. sunnypilot won&apos;t start until Forced Offroad mode is disabled. Go to &quot;Settings&quot; -&gt; &quot;Device&quot; -&gt; &quot;Unforce Offroad&quot; to exit Force Offroad mode.</source>
+        <translation type="unfinished"></translation>
+    </message>
 </context>
 <context>
     <name>OffroadHome</name>
@@ -507,6 +1033,186 @@
     </message>
 </context>
 <context>
+    <name>OnroadScreenOff</name>
+    <message>
+        <source>Driving Screen Off Timer</source>
+        <translation type="unfinished"></translation>
+    </message>
+    <message>
+        <source>Turn off the device screen or reduce brightness to protect the screen after driving starts. It automatically brightens or turns on when a touch or event occurs.</source>
+        <translation type="unfinished"></translation>
+    </message>
+    <message>
+        <source>s</source>
+        <translation type="unfinished"></translation>
+    </message>
+    <message>
+        <source>min</source>
+        <translation type="unfinished">min</translation>
+    </message>
+    <message>
+        <source>Always On</source>
+        <translation type="unfinished"></translation>
+    </message>
+</context>
+<context>
+    <name>OnroadScreenOffBrightness</name>
+    <message>
+        <source>Driving Screen Off Brightness (%)</source>
+        <translation type="unfinished"></translation>
+    </message>
+    <message>
+        <source>When using the Driving Screen Off feature, the brightness is reduced according to the automatic brightness ratio.</source>
+        <translation type="unfinished"></translation>
+    </message>
+    <message>
+        <source>Dark</source>
+        <translation type="unfinished"></translation>
+    </message>
+</context>
+<context>
+    <name>OnroadSettings</name>
+    <message>
+        <source>ONROAD OPTIONS</source>
+        <translation type="unfinished"></translation>
+    </message>
+    <message>
+        <source>&lt;b&gt;ONROAD SETTINGS | SUNNYPILOT&lt;/b&gt;</source>
+        <translation type="unfinished"></translation>
+    </message>
+</context>
+<context>
+    <name>OsmPanel</name>
+    <message>
+        <source>Mapd Version</source>
+        <translation type="unfinished"></translation>
+    </message>
+    <message>
+        <source>Offline Maps ETA</source>
+        <translation type="unfinished"></translation>
+    </message>
+    <message>
+        <source>Time Elapsed</source>
+        <translation type="unfinished"></translation>
+    </message>
+    <message>
+        <source>Downloaded Maps</source>
+        <translation type="unfinished"></translation>
+    </message>
+    <message>
+        <source>DELETE</source>
+        <translation type="unfinished"></translation>
+    </message>
+    <message>
+        <source>This will delete ALL downloaded maps
+
+Are you sure you want to delete all the maps?</source>
+        <translation type="unfinished"></translation>
+    </message>
+    <message>
+        <source>Yes, delete all the maps.</source>
+        <translation type="unfinished"></translation>
+    </message>
+    <message>
+        <source>Database Update</source>
+        <translation type="unfinished"></translation>
+    </message>
+    <message>
+        <source>CHECK</source>
+        <translation type="unfinished">ÜBERPRÜFEN</translation>
+    </message>
+    <message>
+        <source>Country</source>
+        <translation type="unfinished"></translation>
+    </message>
+    <message>
+        <source>SELECT</source>
+        <translation type="unfinished">AUSWÄHLEN</translation>
+    </message>
+    <message>
+        <source>Fetching Country list...</source>
+        <translation type="unfinished"></translation>
+    </message>
+    <message>
+        <source>State</source>
+        <translation type="unfinished"></translation>
+    </message>
+    <message>
+        <source>Fetching State list...</source>
+        <translation type="unfinished"></translation>
+    </message>
+    <message>
+        <source>All</source>
+        <translation type="unfinished"></translation>
+    </message>
+    <message>
+        <source>REFRESH</source>
+        <translation type="unfinished"></translation>
+    </message>
+    <message>
+        <source>UPDATE</source>
+        <translation type="unfinished">Aktualisieren</translation>
+    </message>
+    <message>
+        <source>Download starting...</source>
+        <translation type="unfinished"></translation>
+    </message>
+    <message>
+        <source>Error: Invalid download. Retry.</source>
+        <translation type="unfinished"></translation>
+    </message>
+    <message>
+        <source>Download complete!</source>
+        <translation type="unfinished"></translation>
+    </message>
+    <message>
+        <source>
+
+Warning: You are on a metered connection!</source>
+        <translation type="unfinished"></translation>
+    </message>
+    <message>
+        <source>This will start the download process and it might take a while to complete.</source>
+        <translation type="unfinished"></translation>
+    </message>
+    <message>
+        <source>Continue on Metered</source>
+        <translation type="unfinished"></translation>
+    </message>
+    <message>
+        <source>Start Download</source>
+        <translation type="unfinished"></translation>
+    </message>
+    <message>
+        <source>m </source>
+        <translation type="unfinished"></translation>
+    </message>
+    <message>
+        <source>s</source>
+        <translation type="unfinished"></translation>
+    </message>
+    <message>
+        <source>Calculating...</source>
+        <translation type="unfinished"></translation>
+    </message>
+    <message>
+        <source>Downloaded</source>
+        <translation type="unfinished"></translation>
+    </message>
+    <message>
+        <source>Calculating ETA...</source>
+        <translation type="unfinished"></translation>
+    </message>
+    <message>
+        <source>Ready</source>
+        <translation type="unfinished"></translation>
+    </message>
+    <message>
+        <source>Time remaining: </source>
+        <translation type="unfinished"></translation>
+    </message>
+</context>
+<context>
     <name>PairingPopup</name>
     <message>
         <source>Pair your device to your comma account</source>
@@ -537,6 +1243,51 @@
     </message>
 </context>
 <context>
+    <name>ParamControlSP</name>
+    <message>
+        <source>Enable</source>
+        <translation type="unfinished">Aktivieren</translation>
+    </message>
+    <message>
+        <source>Cancel</source>
+        <translation type="unfinished">Abbrechen</translation>
+    </message>
+</context>
+<context>
+    <name>PathOffset</name>
+    <message>
+        <source>Path Offset</source>
+        <translation type="unfinished"></translation>
+    </message>
+    <message>
+        <source>Hack to trick the model path to be left or right biased of the lane. Decreasing the value will shift the model more left, increasing will shift the model more right. Changes take effect immediately.</source>
+        <translation type="unfinished"></translation>
+    </message>
+    <message>
+        <source> cm</source>
+        <translation type="unfinished"></translation>
+    </message>
+</context>
+<context>
+    <name>PauseLateralSpeed</name>
+    <message>
+        <source>Pause lateral actuation with blinker when traveling below the desired speed selected. Default is 20 MPH or 32 km/h.</source>
+        <translation type="unfinished"></translation>
+    </message>
+    <message>
+        <source>Default</source>
+        <translation type="unfinished"></translation>
+    </message>
+    <message>
+        <source>km/h</source>
+        <translation type="unfinished">km/h</translation>
+    </message>
+    <message>
+        <source>mph</source>
+        <translation type="unfinished">mph</translation>
+    </message>
+</context>
+<context>
     <name>PrimeAdWidget</name>
     <message>
         <source>Upgrade Now</source>
@@ -590,7 +1341,7 @@
     </message>
     <message>
         <source>openpilot</source>
-        <translation>openpilot</translation>
+        <translation type="vanished">openpilot</translation>
     </message>
     <message numerus="yes">
         <source>%n minute(s) ago</source>
@@ -633,6 +1384,30 @@
         <source>now</source>
         <translation type="unfinished"></translation>
     </message>
+    <message>
+        <source>sunnypilot</source>
+        <translation type="unfinished"></translation>
+    </message>
+    <message>
+        <source>Update downloaded. Ready to reboot.</source>
+        <translation type="unfinished"></translation>
+    </message>
+    <message>
+        <source>Update: Check and Download Update</source>
+        <translation type="unfinished"></translation>
+    </message>
+    <message>
+        <source>Reboot: Reboot Device</source>
+        <translation type="unfinished"></translation>
+    </message>
+    <message>
+        <source>Update</source>
+        <translation type="unfinished"></translation>
+    </message>
+    <message>
+        <source>Updating...</source>
+        <translation type="unfinished"></translation>
+    </message>
 </context>
 <context>
     <name>Reset</name>
@@ -675,6 +1450,151 @@
     </message>
 </context>
 <context>
+    <name>SPVehiclesTogglesPanel</name>
+    <message>
+        <source>Hyundai/Kia/Genesis</source>
+        <translation type="unfinished"></translation>
+    </message>
+    <message>
+        <source>HKG: Custom Tuning for New Longitudinal API</source>
+        <translation type="unfinished"></translation>
+    </message>
+    <message>
+        <source>HKG CAN: Enable Cruise Main By Default</source>
+        <translation type="unfinished"></translation>
+    </message>
+    <message>
+        <source>Enabling this toggle sets CRUISE MAIN to ON by default when the car starts, without engaging MADS. The user still needs to manually engage MADS</source>
+        <translation type="unfinished"></translation>
+    </message>
+    <message>
+        <source>Subaru</source>
+        <translation type="unfinished"></translation>
+    </message>
+    <message>
+        <source>Manual Parking Brake: Stop and Go (Beta)</source>
+        <translation type="unfinished"></translation>
+    </message>
+    <message>
+        <source>Experimental feature to enable stop and go for Subaru Global models with manual handbrake. Models with electric parking brake should keep this disabled. Thanks to martinl for this implementation!</source>
+        <translation type="unfinished"></translation>
+    </message>
+    <message>
+        <source>Toyota/Lexus</source>
+        <translation type="unfinished"></translation>
+    </message>
+    <message>
+        <source>Enable Stock Toyota Longitudinal Control</source>
+        <translation type="unfinished"></translation>
+    </message>
+    <message>
+        <source>sunnypilot will &lt;b&gt;not&lt;/b&gt; take over control of gas and brakes. Stock Toyota longitudinal control will be used.</source>
+        <translation type="unfinished"></translation>
+    </message>
+    <message>
+        <source>Allow M.A.D.S. toggling w/ LKAS Button (Beta)</source>
+        <translation type="unfinished"></translation>
+    </message>
+    <message>
+        <source>Allows M.A.D.S. engagement/disengagement with &quot;LKAS&quot; button from the steering wheel.</source>
+        <translation type="unfinished"></translation>
+    </message>
+    <message>
+        <source>Note: Enabling this toggle may have unexpected behavior with steering control. It is the driver&apos;s responsibility to observe their environment and make decisions accordingly.</source>
+        <translation type="unfinished"></translation>
+    </message>
+    <message>
+        <source>Toyota TSS2 Longitudinal: Custom Tuning</source>
+        <translation type="unfinished"></translation>
+    </message>
+    <message>
+        <source>Smoother longitudinal performance for Toyota/Lexus TSS2/LSS2 cars. Big thanks to dragonpilot-community for this implementation.</source>
+        <translation type="unfinished"></translation>
+    </message>
+    <message>
+        <source>Enable Automatic Brake Hold (AHB)</source>
+        <translation type="unfinished"></translation>
+    </message>
+    <message>
+        <source>WARNING: Only for Toyota/Lexus vehicles with TSS2/LSS2. USE AT YOUR OWN RISK.</source>
+        <translation type="unfinished"></translation>
+    </message>
+    <message>
+        <source>When you stop the vehicle completely by depressing the brake pedal, sunnypilot will activate Auto Brake Hold.</source>
+        <translation type="unfinished"></translation>
+    </message>
+    <message>
+        <source>Changing this setting takes effect when the car is powered off.</source>
+        <translation type="unfinished"></translation>
+    </message>
+    <message>
+        <source>Enable Enhanced Blind Spot Monitor</source>
+        <translation type="unfinished"></translation>
+    </message>
+    <message>
+        <source>Enable Toyota Stop and Go Hack</source>
+        <translation type="unfinished"></translation>
+    </message>
+    <message>
+        <source>sunnypilot will allow some Toyota/Lexus cars to auto resume during stop and go traffic. This feature is only applicable to certain models. Use at your own risk.</source>
+        <translation type="unfinished"></translation>
+    </message>
+    <message>
+        <source>Enable Toyota Door Auto Locking</source>
+        <translation type="unfinished"></translation>
+    </message>
+    <message>
+        <source>sunnypilot will attempt to lock the doors when drive above 10 km/h (6.2 mph).
+Reboot Required.</source>
+        <translation type="unfinished"></translation>
+    </message>
+    <message>
+        <source>Enable Toyota Door Auto Unlocking</source>
+        <translation type="unfinished"></translation>
+    </message>
+    <message>
+        <source>sunnypilot will attempt to unlock the doors when shift to gear P.
+Reboot Required.</source>
+        <translation type="unfinished"></translation>
+    </message>
+    <message>
+        <source>Volkswagen</source>
+        <translation type="unfinished"></translation>
+    </message>
+    <message>
+        <source>Enable CC Only support</source>
+        <translation type="unfinished"></translation>
+    </message>
+    <message>
+        <source>sunnypilot supports Volkswagen MQB CC only platforms with this toggle enabled. Only enable this toggle if your car does not have ACC from the factory.</source>
+        <translation type="unfinished"></translation>
+    </message>
+    <message>
+        <source>Start the car to check car compatibility</source>
+        <translation type="unfinished"></translation>
+    </message>
+    <message>
+        <source>This platform is already supported, therefore no need to enable this toggle</source>
+        <translation type="unfinished"></translation>
+    </message>
+    <message>
+        <source>This platform is not supported</source>
+        <translation type="unfinished"></translation>
+    </message>
+    <message>
+        <source>This platform can be supported</source>
+        <translation type="unfinished"></translation>
+    </message>
+    <message>
+        <source>sunnypilot will use debugging CAN messages to receive unfiltered BSM signals, allowing detection of more objects.</source>
+        <translation type="unfinished"></translation>
+    </message>
+    <message>
+        <source>Tested on RAV4 TSS1, Lexus LSS1, Toyota TSS1/1.5, and Prius TSS2.</source>
+        <translation type="unfinished"></translation>
+    </message>
+</context>
+<context>
     <name>SettingsWindow</name>
     <message>
         <source>×</source>
@@ -695,6 +1615,61 @@
     <message>
         <source>Software</source>
         <translation>Software</translation>
+    </message>
+</context>
+<context>
+    <name>SettingsWindowSP</name>
+    <message>
+        <source>×</source>
+        <translation type="unfinished">x</translation>
+    </message>
+    <message>
+        <source>Device</source>
+        <translation type="unfinished">Gerät</translation>
+    </message>
+    <message>
+        <source>Network</source>
+        <translation type="unfinished">Netzwerk</translation>
+    </message>
+    <message>
+        <source>sunnylink</source>
+        <translation type="unfinished"></translation>
+    </message>
+    <message>
+        <source>Toggles</source>
+        <translation type="unfinished">Schalter</translation>
+    </message>
+    <message>
+        <source>Software</source>
+        <translation type="unfinished">Software</translation>
+    </message>
+    <message>
+        <source>sunnypilot</source>
+        <translation type="unfinished"></translation>
+    </message>
+    <message>
+        <source>OSM</source>
+        <translation type="unfinished"></translation>
+    </message>
+    <message>
+        <source>Monitoring</source>
+        <translation type="unfinished"></translation>
+    </message>
+    <message>
+        <source>Visuals</source>
+        <translation type="unfinished"></translation>
+    </message>
+    <message>
+        <source>Display</source>
+        <translation type="unfinished"></translation>
+    </message>
+    <message>
+        <source>Trips</source>
+        <translation type="unfinished"></translation>
+    </message>
+    <message>
+        <source>Vehicle</source>
+        <translation type="unfinished"></translation>
     </message>
 </context>
 <context>
@@ -859,576 +1834,6 @@
         <translation>GPS</translation>
     </message>
     <message>
-<<<<<<< HEAD
-        <source>SEARCH</source>
-        <translation>SUCHEN</translation>
-=======
-        <source>Path Offset</source>
-        <translation type="unfinished"></translation>
-    </message>
-    <message>
-        <source>Hack to trick the model path to be left or right biased of the lane. Decreasing the value will shift the model more left, increasing will shift the model more right. Changes take effect immediately.</source>
-        <translation type="unfinished"></translation>
-    </message>
-    <message>
-        <source> cm</source>
-        <translation type="unfinished"></translation>
-    </message>
-</context>
-<context>
-    <name>PauseLateralSpeed</name>
-    <message>
-        <source>Pause lateral actuation with blinker when traveling below the desired speed selected. Default is 20 MPH or 32 km/h.</source>
-        <translation type="unfinished"></translation>
-    </message>
-    <message>
-        <source>Default</source>
-        <translation type="unfinished"></translation>
-    </message>
-    <message>
-        <source>km/h</source>
-        <translation type="unfinished">km/h</translation>
-    </message>
-    <message>
-        <source>mph</source>
-        <translation type="unfinished">mph</translation>
-    </message>
-</context>
-<context>
-    <name>PrimeAdWidget</name>
-    <message>
-        <source>Upgrade Now</source>
-        <translation>Jetzt abonieren</translation>
-    </message>
-    <message>
-        <source>Become a comma prime member at connect.comma.ai</source>
-        <translation>Werde Comma Prime Mitglied auf connect.comma.ai</translation>
-    </message>
-    <message>
-        <source>PRIME FEATURES:</source>
-        <translation>PRIME FUNKTIONEN:</translation>
-    </message>
-    <message>
-        <source>Remote access</source>
-        <translation>Fernzugriff</translation>
-    </message>
-    <message>
-        <source>24/7 LTE connectivity</source>
-        <translation type="unfinished"></translation>
-    </message>
-    <message>
-        <source>Turn-by-turn navigation</source>
-        <translation type="unfinished"></translation>
-    </message>
-    <message>
-        <source>1 year of drive storage</source>
-        <translation type="unfinished"></translation>
-    </message>
-</context>
-<context>
-    <name>PrimeUserWidget</name>
-    <message>
-        <source>✓ SUBSCRIBED</source>
-        <translation>✓ ABBONIERT</translation>
-    </message>
-    <message>
-        <source>comma prime</source>
-        <translation>comma prime</translation>
-    </message>
-</context>
-<context>
-    <name>QObject</name>
-    <message>
-        <source>Reboot</source>
-        <translation>Neustart</translation>
-    </message>
-    <message>
-        <source>Exit</source>
-        <translation>Verlassen</translation>
-    </message>
-    <message>
-        <source>openpilot</source>
-        <translation type="vanished">openpilot</translation>
-    </message>
-    <message numerus="yes">
-        <source>%n minute(s) ago</source>
-        <translation>
-            <numerusform>vor %n Minute</numerusform>
-            <numerusform>vor %n Minuten</numerusform>
-        </translation>
-    </message>
-    <message numerus="yes">
-        <source>%n hour(s) ago</source>
-        <translation>
-            <numerusform>vor %n Stunde</numerusform>
-            <numerusform>vor %n Stunden</numerusform>
-        </translation>
-    </message>
-    <message numerus="yes">
-        <source>%n day(s) ago</source>
-        <translation>
-            <numerusform>vor %n Tag</numerusform>
-            <numerusform>vor %n Tagen</numerusform>
-        </translation>
-    </message>
-    <message>
-        <source>km</source>
-        <translation>km</translation>
-    </message>
-    <message>
-        <source>m</source>
-        <translation>m</translation>
-    </message>
-    <message>
-        <source>mi</source>
-        <translation>mi</translation>
-    </message>
-    <message>
-        <source>ft</source>
-        <translation>fuß</translation>
-    </message>
-    <message>
-        <source>now</source>
-        <translation type="unfinished"></translation>
-    </message>
-    <message>
-        <source>sunnypilot</source>
-        <translation type="unfinished"></translation>
-    </message>
-    <message>
-        <source>Update downloaded. Ready to reboot.</source>
-        <translation type="unfinished"></translation>
-    </message>
-    <message>
-        <source>Update: Check and Download Update</source>
-        <translation type="unfinished"></translation>
-    </message>
-    <message>
-        <source>Reboot: Reboot Device</source>
-        <translation type="unfinished"></translation>
-    </message>
-    <message>
-        <source>Update</source>
-        <translation type="unfinished"></translation>
-    </message>
-    <message>
-        <source>Updating...</source>
-        <translation type="unfinished"></translation>
-    </message>
-</context>
-<context>
-    <name>Reset</name>
-    <message>
-        <source>Reset failed. Reboot to try again.</source>
-        <translation>Zurücksetzen fehlgeschlagen. Starte das Gerät neu und versuche es wieder.</translation>
-    </message>
-    <message>
-        <source>Are you sure you want to reset your device?</source>
-        <translation>Bist du sicher, dass du das Gerät auf Werkseinstellungen zurücksetzen möchtest?</translation>
-    </message>
-    <message>
-        <source>System Reset</source>
-        <translation>System auf Werkseinstellungen zurücksetzen</translation>
-    </message>
-    <message>
-        <source>Cancel</source>
-        <translation>Abbrechen</translation>
-    </message>
-    <message>
-        <source>Reboot</source>
-        <translation>Neustart</translation>
-    </message>
-    <message>
-        <source>Confirm</source>
-        <translation>Bestätigen</translation>
-    </message>
-    <message>
-        <source>Unable to mount data partition. Partition may be corrupted. Press confirm to erase and reset your device.</source>
-        <translation type="unfinished"></translation>
-    </message>
-    <message>
-        <source>Resetting device...
-This may take up to a minute.</source>
-        <translation type="unfinished"></translation>
-    </message>
-    <message>
-        <source>System reset triggered. Press confirm to erase all content and settings. Press cancel to resume boot.</source>
-        <translation type="unfinished"></translation>
-    </message>
-</context>
-<context>
-    <name>SPVehiclesTogglesPanel</name>
-    <message>
-        <source>Hyundai/Kia/Genesis</source>
-        <translation type="unfinished"></translation>
-    </message>
-    <message>
-        <source>HKG CAN: Smoother Stopping Performance (Beta)</source>
-        <translation type="unfinished"></translation>
-    </message>
-    <message>
-        <source>Smoother stopping behind a stopped car or desired stopping event. This is only applicable to HKG CAN platforms using openpilot longitudinal control.</source>
-        <translation type="unfinished"></translation>
-    </message>
-    <message>
-        <source>Subaru</source>
-        <translation type="unfinished"></translation>
-    </message>
-    <message>
-        <source>Manual Parking Brake: Stop and Go (Beta)</source>
-        <translation type="unfinished"></translation>
-    </message>
-    <message>
-        <source>Experimental feature to enable stop and go for Subaru Global models with manual handbrake. Models with electric parking brake should keep this disabled. Thanks to martinl for this implementation!</source>
-        <translation type="unfinished"></translation>
-    </message>
-    <message>
-        <source>Toyota/Lexus</source>
-        <translation type="unfinished"></translation>
-    </message>
-    <message>
-        <source>Enable Stock Toyota Longitudinal Control</source>
-        <translation type="unfinished"></translation>
-    </message>
-    <message>
-        <source>sunnypilot will &lt;b&gt;not&lt;/b&gt; take over control of gas and brakes. Stock Toyota longitudinal control will be used.</source>
-        <translation type="unfinished"></translation>
-    </message>
-    <message>
-        <source>Allow M.A.D.S. toggling w/ LKAS Button (Beta)</source>
-        <translation type="unfinished"></translation>
-    </message>
-    <message>
-        <source>Allows M.A.D.S. engagement/disengagement with &quot;LKAS&quot; button from the steering wheel.</source>
-        <translation type="unfinished"></translation>
-    </message>
-    <message>
-        <source>Note: Enabling this toggle may have unexpected behavior with steering control. It is the driver&apos;s responsibility to observe their environment and make decisions accordingly.</source>
-        <translation type="unfinished"></translation>
-    </message>
-    <message>
-        <source>Toyota TSS2 Longitudinal: Custom Tuning</source>
-        <translation type="unfinished"></translation>
-    </message>
-    <message>
-        <source>Smoother longitudinal performance for Toyota/Lexus TSS2/LSS2 cars. Big thanks to dragonpilot-community for this implementation.</source>
-        <translation type="unfinished"></translation>
-    </message>
-    <message>
-        <source>Enable Enhanced Blind Spot Monitor</source>
-        <translation type="unfinished"></translation>
-    </message>
-    <message>
-        <source>Enable Toyota Stop and Go Hack</source>
-        <translation type="unfinished"></translation>
-    </message>
-    <message>
-        <source>sunnypilot will allow some Toyota/Lexus cars to auto resume during stop and go traffic. This feature is only applicable to certain models. Use at your own risk.</source>
-        <translation type="unfinished"></translation>
-    </message>
-    <message>
-        <source>Enable Toyota Door Auto Locking</source>
-        <translation type="unfinished"></translation>
-    </message>
-    <message>
-        <source>sunnypilot will attempt to lock the doors when drive above 10 km/h (6.2 mph).
-Reboot Required.</source>
-        <translation type="unfinished"></translation>
-    </message>
-    <message>
-        <source>Enable Toyota Door Auto Unlocking</source>
-        <translation type="unfinished"></translation>
-    </message>
-    <message>
-        <source>sunnypilot will attempt to unlock the doors when shift to gear P.
-Reboot Required.</source>
-        <translation type="unfinished"></translation>
-    </message>
-    <message>
-        <source>Volkswagen</source>
-        <translation type="unfinished"></translation>
-    </message>
-    <message>
-        <source>Enable CC Only support</source>
-        <translation type="unfinished"></translation>
-    </message>
-    <message>
-        <source>sunnypilot supports Volkswagen MQB CC only platforms with this toggle enabled. Only enable this toggle if your car does not have ACC from the factory.</source>
-        <translation type="unfinished"></translation>
-    </message>
-    <message>
-        <source>Start the car to check car compatibility</source>
-        <translation type="unfinished"></translation>
-    </message>
-    <message>
-        <source>This platform is already supported, therefore no need to enable this toggle</source>
-        <translation type="unfinished"></translation>
-    </message>
-    <message>
-        <source>This platform is not supported</source>
-        <translation type="unfinished"></translation>
-    </message>
-    <message>
-        <source>This platform can be supported</source>
-        <translation type="unfinished"></translation>
-    </message>
-    <message>
-        <source>sunnypilot will use debugging CAN messages to receive unfiltered BSM signals, allowing detection of more objects.</source>
-        <translation type="unfinished"></translation>
-    </message>
-    <message>
-        <source>Tested on RAV4 TSS1, Lexus LSS1, Toyota TSS1/1.5, and Prius TSS2.</source>
-        <translation type="unfinished"></translation>
-    </message>
-    <message>
-        <source>HKG CAN: Enable Cruise Main By Default</source>
-        <translation type="unfinished"></translation>
-    </message>
-    <message>
-        <source>Enabling this toggle sets CRUISE MAIN to ON by default when the car starts, without engaging MADS. The user still needs to manually engage MADS</source>
-        <translation type="unfinished"></translation>
-    </message>
-</context>
-<context>
-    <name>SettingsWindow</name>
-    <message>
-        <source>×</source>
-        <translation>x</translation>
-    </message>
-    <message>
-        <source>Device</source>
-        <translation>Gerät</translation>
-    </message>
-    <message>
-        <source>Network</source>
-        <translation>Netzwerk</translation>
-    </message>
-    <message>
-        <source>Toggles</source>
-        <translation>Schalter</translation>
-    </message>
-    <message>
-        <source>Software</source>
-        <translation>Software</translation>
-    </message>
-</context>
-<context>
-    <name>SettingsWindowSP</name>
-    <message>
-        <source>×</source>
-        <translation type="unfinished">x</translation>
-    </message>
-    <message>
-        <source>Device</source>
-        <translation type="unfinished">Gerät</translation>
-    </message>
-    <message>
-        <source>Network</source>
-        <translation type="unfinished">Netzwerk</translation>
-    </message>
-    <message>
-        <source>sunnylink</source>
-        <translation type="unfinished"></translation>
-    </message>
-    <message>
-        <source>Toggles</source>
-        <translation type="unfinished">Schalter</translation>
-    </message>
-    <message>
-        <source>Software</source>
-        <translation type="unfinished">Software</translation>
-    </message>
-    <message>
-        <source>sunnypilot</source>
-        <translation type="unfinished"></translation>
-    </message>
-    <message>
-        <source>OSM</source>
-        <translation type="unfinished"></translation>
-    </message>
-    <message>
-        <source>Monitoring</source>
-        <translation type="unfinished"></translation>
-    </message>
-    <message>
-        <source>Visuals</source>
-        <translation type="unfinished"></translation>
-    </message>
-    <message>
-        <source>Display</source>
-        <translation type="unfinished"></translation>
-    </message>
-    <message>
-        <source>Trips</source>
-        <translation type="unfinished"></translation>
-    </message>
-    <message>
-        <source>Vehicle</source>
-        <translation type="unfinished"></translation>
-    </message>
-</context>
-<context>
-    <name>Setup</name>
-    <message>
-        <source>WARNING: Low Voltage</source>
-        <translation>Warnung: Batteriespannung niedrig</translation>
-    </message>
-    <message>
-        <source>Power your device in a car with a harness or proceed at your own risk.</source>
-        <translation>Versorge dein Gerät über einen Kabelbaum im Auto mit Strom, oder fahre auf eigene Gefahr fort.</translation>
-    </message>
-    <message>
-        <source>Power off</source>
-        <translation>Ausschalten</translation>
-    </message>
-    <message>
-        <source>Continue</source>
-        <translation>Fortsetzen</translation>
-    </message>
-    <message>
-        <source>Getting Started</source>
-        <translation>Loslegen</translation>
-    </message>
-    <message>
-        <source>Before we get on the road, let’s finish installation and cover some details.</source>
-        <translation>Bevor wir uns auf die Straße begeben, lass uns die Installation fertigstellen und einige Details prüfen.</translation>
-    </message>
-    <message>
-        <source>Connect to Wi-Fi</source>
-        <translation>Mit WLAN verbinden</translation>
-    </message>
-    <message>
-        <source>Back</source>
-        <translation>Zurück</translation>
-    </message>
-    <message>
-        <source>Continue without Wi-Fi</source>
-        <translation>Ohne WLAN fortsetzen</translation>
-    </message>
-    <message>
-        <source>Waiting for internet</source>
-        <translation>Auf Internet warten</translation>
-    </message>
-    <message>
-        <source>Enter URL</source>
-        <translation>URL eingeben</translation>
-    </message>
-    <message>
-        <source>for Custom Software</source>
-        <translation>für spezifische Software</translation>
-    </message>
-    <message>
-        <source>Downloading...</source>
-        <translation>Herunterladen...</translation>
-    </message>
-    <message>
-        <source>Download Failed</source>
-        <translation>Herunterladen fehlgeschlagen</translation>
-    </message>
-    <message>
-        <source>Ensure the entered URL is valid, and the device’s internet connection is good.</source>
-        <translation>Stelle sicher, dass die eingegebene URL korrekt ist und dein Gerät eine stabile Internetverbindung hat.</translation>
-    </message>
-    <message>
-        <source>Reboot device</source>
-        <translation>Gerät neustarten</translation>
-    </message>
-    <message>
-        <source>Start over</source>
-        <translation>Von neuem beginnen</translation>
-    </message>
-    <message>
-        <source>No custom software found at this URL.</source>
-        <translation type="unfinished"></translation>
-    </message>
-    <message>
-        <source>Something went wrong. Reboot the device.</source>
-        <translation type="unfinished"></translation>
-    </message>
-    <message>
-        <source>Select a language</source>
-        <translation>Sprache wählen</translation>
-    </message>
-    <message>
-        <source>Choose Software to Install</source>
-        <translation type="unfinished"></translation>
-    </message>
-    <message>
-        <source>openpilot</source>
-        <translation type="unfinished">openpilot</translation>
-    </message>
-    <message>
-        <source>Custom Software</source>
-        <translation type="unfinished"></translation>
-    </message>
-</context>
-<context>
-    <name>SetupWidget</name>
-    <message>
-        <source>Finish Setup</source>
-        <translation>Einrichtung beenden</translation>
-    </message>
-    <message>
-        <source>Pair your device with comma connect (connect.comma.ai) and claim your comma prime offer.</source>
-        <translation>Koppele dein Gerät mit Comma Connect (connect.comma.ai) und sichere dir dein Comma Prime Angebot.</translation>
-    </message>
-    <message>
-        <source>Pair device</source>
-        <translation>Gerät koppeln</translation>
-    </message>
-</context>
-<context>
-    <name>Sidebar</name>
-    <message>
-        <source>CONNECT</source>
-        <translatorcomment>This is a brand/service name for comma connect, don&apos;t translate</translatorcomment>
-        <translation>CONNECT</translation>
-    </message>
-    <message>
-        <source>OFFLINE</source>
-        <translation>OFFLINE</translation>
-    </message>
-    <message>
-        <source>ONLINE</source>
-        <translation>ONLINE</translation>
-    </message>
-    <message>
-        <source>ERROR</source>
-        <translation>FEHLER</translation>
-    </message>
-    <message>
-        <source>TEMP</source>
-        <translation>TEMP</translation>
-    </message>
-    <message>
-        <source>HIGH</source>
-        <translation>HOCH</translation>
-    </message>
-    <message>
-        <source>GOOD</source>
-        <translation>GUT</translation>
-    </message>
-    <message>
-        <source>OK</source>
-        <translation>OK</translation>
-    </message>
-    <message>
-        <source>VEHICLE</source>
-        <translation>FAHRZEUG</translation>
-    </message>
-    <message>
-        <source>NO</source>
-        <translation>KEIN</translation>
-    </message>
-    <message>
-        <source>PANDA</source>
-        <translation>PANDA</translation>
-    </message>
-    <message>
-        <source>GPS</source>
-        <translation>GPS</translation>
-    </message>
-    <message>
         <source>SEARCH</source>
         <translation>SUCHEN</translation>
     </message>
@@ -2117,11 +2522,27 @@
         <translation type="unfinished"></translation>
     </message>
     <message>
+        <source>NNLC: Remove Lateral Jerk Response (Alpha)</source>
+        <translation type="unfinished"></translation>
+    </message>
+    <message>
+        <source>When NNLC is active, enable this to disables the use of lateral jerk in steering torque calculations, focusing solely on lateral acceleration for a simplified control response.</source>
+        <translation type="unfinished"></translation>
+    </message>
+    <message>
         <source>Enforce Torque Lateral Control</source>
         <translation type="unfinished"></translation>
     </message>
     <message>
         <source>Enable this to enforce sunnypilot to steer with Torque lateral control.</source>
+        <translation type="unfinished"></translation>
+    </message>
+    <message>
+        <source>Lateral Jerk with Torque Lateral Control (Alpha)</source>
+        <translation type="unfinished"></translation>
+    </message>
+    <message>
+        <source>Utilizes limited lateral jerk control for improved steering response, leveraging stock torque lateral controller capabilities. Designed to mimic NNLC behavior without training models or data collection.</source>
         <translation type="unfinished"></translation>
     </message>
     <message>
@@ -2512,6 +2933,10 @@
         <translation type="unfinished"></translation>
     </message>
     <message>
+        <source>Use Planner Speed</source>
+        <translation type="unfinished"></translation>
+    </message>
+    <message>
         <source>Experimental Mode</source>
         <translation type="unfinished">Experimenteller Modus</translation>
     </message>
@@ -2578,316 +3003,143 @@
     <message>
         <source>Display speed in km/h instead of mph.</source>
         <translation type="unfinished">Zeige die Geschwindigkeit in km/h anstatt von mph.</translation>
->>>>>>> 78f29724
-    </message>
-    <message>
-        <source>--</source>
-        <translation>--</translation>
-    </message>
-    <message>
-        <source>Wi-Fi</source>
-        <translation>WLAN</translation>
-    </message>
-    <message>
-        <source>ETH</source>
-        <translation>LAN</translation>
-    </message>
-    <message>
-        <source>2G</source>
-        <translation>2G</translation>
-    </message>
-    <message>
-        <source>3G</source>
-        <translation>3G</translation>
-    </message>
-    <message>
-        <source>LTE</source>
-        <translation>LTE</translation>
-    </message>
-    <message>
-        <source>5G</source>
-        <translation>5G</translation>
-    </message>
-</context>
-<context>
-    <name>SoftwarePanel</name>
-    <message>
-        <source>UNINSTALL</source>
-        <translatorcomment>Too long for UI</translatorcomment>
-        <translation>DEINSTALL</translation>
-    </message>
-    <message>
-        <source>Uninstall %1</source>
-        <translation>Deinstalliere %1</translation>
-    </message>
-    <message>
-        <source>Are you sure you want to uninstall?</source>
-        <translation>Bist du sicher, dass du Openpilot entfernen möchtest?</translation>
-    </message>
-    <message>
-        <source>CHECK</source>
-        <translation>ÜBERPRÜFEN</translation>
-    </message>
-    <message>
-        <source>Updates are only downloaded while the car is off.</source>
-        <translation>Updates werden nur heruntergeladen, wenn das Auto aus ist.</translation>
-    </message>
-    <message>
-        <source>Current Version</source>
-        <translation>Aktuelle Version</translation>
-    </message>
-    <message>
-        <source>Download</source>
-        <translation>Download</translation>
-    </message>
-    <message>
-        <source>Install Update</source>
-        <translation>Update installieren</translation>
-    </message>
-    <message>
-        <source>INSTALL</source>
-        <translation>INSTALLIEREN</translation>
-    </message>
-    <message>
-        <source>Target Branch</source>
-        <translation>Ziel Branch</translation>
-    </message>
-    <message>
-        <source>SELECT</source>
-        <translation>AUSWÄHLEN</translation>
-    </message>
-    <message>
-        <source>Select a branch</source>
-        <translation>Wähle einen Branch</translation>
-    </message>
-    <message>
-        <source>Uninstall</source>
-        <translation>Deinstallieren</translation>
-    </message>
-    <message>
-        <source>failed to check for update</source>
-        <translation type="unfinished"></translation>
-    </message>
-    <message>
-        <source>up to date, last checked %1</source>
-        <translation type="unfinished"></translation>
-    </message>
-    <message>
-        <source>DOWNLOAD</source>
-        <translation type="unfinished"></translation>
-    </message>
-    <message>
-        <source>update available</source>
-        <translation type="unfinished"></translation>
-    </message>
-    <message>
-        <source>never</source>
-        <translation type="unfinished"></translation>
-    </message>
-</context>
-<context>
-    <name>SshControl</name>
-    <message>
-        <source>SSH Keys</source>
-        <translation>SSH Schlüssel</translation>
-    </message>
-    <message>
-        <source>Warning: This grants SSH access to all public keys in your GitHub settings. Never enter a GitHub username other than your own. A comma employee will NEVER ask you to add their GitHub username.</source>
-        <translation>Warnung: Dies ermöglicht SSH zugriff für alle öffentlichen Schlüssel in deinen Github Einstellungen. Gib niemals einen anderen Benutzernamen, als deinen Eigenen an. Comma Angestellte fragen dich niemals danach ihren Github Benutzernamen hinzuzufügen.</translation>
-    </message>
-    <message>
-        <source>ADD</source>
-        <translation>HINZUFÜGEN</translation>
-    </message>
-    <message>
-        <source>Enter your GitHub username</source>
-        <translation>Gib deinen GitHub Benutzernamen ein</translation>
-    </message>
-    <message>
-        <source>LOADING</source>
-        <translation>LADEN</translation>
-    </message>
-    <message>
-        <source>REMOVE</source>
-        <translation>LÖSCHEN</translation>
-    </message>
-    <message>
-        <source>Username &apos;%1&apos; has no keys on GitHub</source>
-        <translation>Benutzername &apos;%1&apos; hat keine Schlüssel auf GitHub</translation>
-    </message>
-    <message>
-        <source>Request timed out</source>
-        <translation>Zeitüberschreitung der Anforderung</translation>
-    </message>
-    <message>
-        <source>Username &apos;%1&apos; doesn&apos;t exist on GitHub</source>
-        <translation>Benutzername &apos;%1&apos; existiert nicht auf GitHub</translation>
-    </message>
-</context>
-<context>
-    <name>SshToggle</name>
-    <message>
-        <source>Enable SSH</source>
-        <translation>SSH aktivieren</translation>
-    </message>
-</context>
-<context>
-    <name>TermsPage</name>
-    <message>
-        <source>Terms &amp; Conditions</source>
-        <translation>Benutzungsbedingungen</translation>
-    </message>
-    <message>
-        <source>Decline</source>
-        <translation>Ablehnen</translation>
-    </message>
-    <message>
-        <source>Scroll to accept</source>
-        <translation>Scrolle herunter um zu akzeptieren</translation>
-    </message>
-    <message>
-        <source>Agree</source>
-        <translation>Zustimmen</translation>
-    </message>
-</context>
-<context>
-    <name>TogglesPanel</name>
-    <message>
-        <source>Enable openpilot</source>
-        <translation>Openpilot aktivieren</translation>
-    </message>
-    <message>
-        <source>Use the openpilot system for adaptive cruise control and lane keep driver assistance. Your attention is required at all times to use this feature. Changing this setting takes effect when the car is powered off.</source>
-        <translation>Benutze das Openpilot System als adaptiven Tempomaten und Spurhalteassistenten. Deine Aufmerksamkeit ist jederzeit erforderlich, um diese Funktion zu nutzen. Diese Einstellung wird übernommen, wenn das Auto aus ist.</translation>
-    </message>
-    <message>
-        <source>Enable Lane Departure Warnings</source>
-        <translation>Spurverlassenswarnungen aktivieren</translation>
-    </message>
-    <message>
-        <source>Receive alerts to steer back into the lane when your vehicle drifts over a detected lane line without a turn signal activated while driving over 31 mph (50 km/h).</source>
-        <translation>Erhalte Warnungen, zurück in die Spur zu lenken, wenn dein Auto über eine erkannte Fahrstreifenmarkierung ohne aktivierten Blinker mit mehr als 50 km/h fährt.</translation>
-    </message>
-    <message>
-        <source>Use Metric System</source>
-        <translation>Benutze das metrische System</translation>
-    </message>
-    <message>
-        <source>Display speed in km/h instead of mph.</source>
-        <translation>Zeige die Geschwindigkeit in km/h anstatt von mph.</translation>
-    </message>
-    <message>
-        <source>Record and Upload Driver Camera</source>
-        <translation>Fahrerkamera aufnehmen und hochladen</translation>
-    </message>
-    <message>
-        <source>Upload data from the driver facing camera and help improve the driver monitoring algorithm.</source>
-        <translation>Lade Daten der Fahreraufmerksamkeitsüberwachungskamera hoch, um die Fahreraufmerksamkeitsüberwachungsalgorithmen zu verbessern.</translation>
-    </message>
-    <message>
-        <source>When enabled, pressing the accelerator pedal will disengage openpilot.</source>
-        <translation>Wenn aktiviert, deaktiviert sich Openpilot sobald das Gaspedal betätigt wird.</translation>
+    </message>
+    <message>
+        <source>Show ETA in 24h Format</source>
+        <translation type="unfinished">Zeige die Ankunftszeit im 24 Stunden Format</translation>
     </message>
     <message>
         <source>Use 24h format instead of am/pm</source>
-        <translation>Benutze das 24Stunden Format anstatt am/pm</translation>
+        <translation type="unfinished">Benutze das 24Stunden Format anstatt am/pm</translation>
     </message>
     <message>
         <source>Show Map on Left Side of UI</source>
-        <translatorcomment>Too long for UI</translatorcomment>
-        <translation>Zeige die Karte auf der linken Seite</translation>
+        <translation type="unfinished">Zeige die Karte auf der linken Seite</translation>
     </message>
     <message>
         <source>Show map on left side when in split screen view.</source>
-        <translation>Zeige die Karte auf der linken Seite der Benutzeroberfläche bei geteilten Bildschirm.</translation>
-    </message>
-    <message>
-        <source>Show ETA in 24h Format</source>
-        <translatorcomment>Too long for UI</translatorcomment>
-        <translation>Zeige die Ankunftszeit im 24 Stunden Format</translation>
-    </message>
-    <message>
-        <source>Experimental Mode</source>
-        <translation>Experimenteller Modus</translation>
-    </message>
-    <message>
-        <source>Disengage on Accelerator Pedal</source>
-        <translation>Bei Gasbetätigung ausschalten</translation>
+        <translation type="unfinished">Zeige die Karte auf der linken Seite der Benutzeroberfläche bei geteilten Bildschirm.</translation>
+    </message>
+    <message>
+        <source>Aggressive</source>
+        <translation type="unfinished"></translation>
+    </message>
+    <message>
+        <source>Moderate</source>
+        <translation type="unfinished"></translation>
+    </message>
+    <message>
+        <source>Standard</source>
+        <translation type="unfinished"></translation>
+    </message>
+    <message>
+        <source>Relaxed</source>
+        <translation type="unfinished"></translation>
+    </message>
+    <message>
+        <source>Driving Personality</source>
+        <translation type="unfinished"></translation>
+    </message>
+    <message>
+        <source>Standard is recommended. In moderate/aggressive mode, sunnypilot will follow lead cars closer and be more aggressive with the gas and brake. In relaxed mode sunnypilot will stay further away from lead cars. On supported cars, you can cycle through these personalities with your steering wheel distance button.</source>
+        <translation type="unfinished"></translation>
+    </message>
+    <message>
+        <source>Sport</source>
+        <translation type="unfinished"></translation>
+    </message>
+    <message>
+        <source>Normal</source>
+        <translation type="unfinished"></translation>
+    </message>
+    <message>
+        <source>Eco</source>
+        <translation type="unfinished"></translation>
+    </message>
+    <message>
+        <source>Stock</source>
+        <translation type="unfinished"></translation>
+    </message>
+    <message>
+        <source>Acceleration Personality</source>
+        <translation type="unfinished"></translation>
+    </message>
+    <message>
+        <source>Normal is recommended. In sport mode, sunnypilot will provide aggressive acceleration for a dynamic driving experience. In eco mode, sunnypilot will apply smoother and more relaxed acceleration. On supported cars, you can cycle through these acceleration personality within Onroad Settings on the driving screen.</source>
+        <translation type="unfinished"></translation>
     </message>
     <message>
         <source>openpilot defaults to driving in &lt;b&gt;chill mode&lt;/b&gt;. Experimental mode enables &lt;b&gt;alpha-level features&lt;/b&gt; that aren&apos;t ready for chill mode. Experimental features are listed below:</source>
-        <translation>Openpilot fährt standardmäßig im &lt;b&gt;entspannten Modus&lt;/b&gt;. Der Experimentelle Modus aktiviert&lt;b&gt;Alpha-level Funktionen&lt;/b&gt;, die noch nicht für den entspannten Modus bereit sind. Die experimentellen Funktionen sind die Folgenden:</translation>
-    </message>
-    <message>
-        <source>Let the driving model control the gas and brakes. openpilot will drive as it thinks a human would, including stopping for red lights and stop signs. Since the driving model decides the speed to drive, the set speed will only act as an upper bound. This is an alpha quality feature; mistakes should be expected.</source>
-        <translation>Lass das Fahrmodell Gas und Bremse kontrollieren. Openpilot wird so fahren, wie es dies von einem Menschen erwarten würde; inklusive des Anhaltens für Ampeln und Stoppschildern. Da das Fahrmodell entscheidet wie schnell es fährt stellt die gesetzte Geschwindigkeit lediglich das obere Limit dar. Dies ist ein Alpha-level Funktion. Fehler sind zu erwarten.</translation>
+        <translation type="unfinished">Openpilot fährt standardmäßig im &lt;b&gt;entspannten Modus&lt;/b&gt;. Der Experimentelle Modus aktiviert&lt;b&gt;Alpha-level Funktionen&lt;/b&gt;, die noch nicht für den entspannten Modus bereit sind. Die experimentellen Funktionen sind die Folgenden:</translation>
+    </message>
+    <message>
+        <source>End-to-End Longitudinal Control</source>
+        <translation type="unfinished"></translation>
+    </message>
+    <message>
+        <source>Let the driving model control the gas and brakes. sunnypilot will drive as it thinks a human would, including stopping for red lights and stop signs. Since the driving model decides the speed to drive, the set speed will only act as an upper bound. This is an alpha quality feature; mistakes should be expected.</source>
+        <translation type="unfinished"></translation>
     </message>
     <message>
         <source>New Driving Visualization</source>
-        <translation>Neue Fahrvisualisierung</translation>
+        <translation type="unfinished">Neue Fahrvisualisierung</translation>
+    </message>
+    <message>
+        <source>The driving visualization will transition to the road-facing wide-angle camera at low speeds to better show some turns. The Experimental mode logo will also be shown in the top right corner.</source>
+        <translation type="unfinished"></translation>
     </message>
     <message>
         <source>Experimental mode is currently unavailable on this car since the car&apos;s stock ACC is used for longitudinal control.</source>
-        <translation>Der experimentelle Modus ist momentan für dieses Auto nicht verfügbar da es den eingebauten adaptiven Tempomaten des Autos benutzt.</translation>
-    </message>
-    <message>
-        <source>openpilot Longitudinal Control (Alpha)</source>
-        <translation type="unfinished"></translation>
-    </message>
-    <message>
-        <source>WARNING: openpilot longitudinal control is in alpha for this car and will disable Automatic Emergency Braking (AEB).</source>
-        <translation type="unfinished"></translation>
-    </message>
-    <message>
-        <source>Aggressive</source>
-        <translation type="unfinished"></translation>
-    </message>
-    <message>
-        <source>Standard</source>
-        <translation type="unfinished"></translation>
-    </message>
-    <message>
-        <source>Relaxed</source>
-        <translation type="unfinished"></translation>
-    </message>
-    <message>
-        <source>Driving Personality</source>
-        <translation type="unfinished"></translation>
-    </message>
-    <message>
-        <source>On this car, openpilot defaults to the car&apos;s built-in ACC instead of openpilot&apos;s longitudinal control. Enable this to switch to openpilot longitudinal control. Enabling Experimental mode is recommended when enabling openpilot longitudinal control alpha.</source>
-        <translation type="unfinished"></translation>
-    </message>
-    <message>
-        <source>End-to-End Longitudinal Control</source>
-        <translation type="unfinished"></translation>
+        <translation type="unfinished">Der experimentelle Modus ist momentan für dieses Auto nicht verfügbar da es den eingebauten adaptiven Tempomaten des Autos benutzt.</translation>
     </message>
     <message>
         <source>openpilot longitudinal control may come in a future update.</source>
         <translation type="unfinished"></translation>
     </message>
     <message>
-        <source>An alpha version of openpilot longitudinal control can be tested, along with Experimental mode, on non-release branches.</source>
-        <translation type="unfinished"></translation>
-    </message>
-    <message>
-        <source>Enable the openpilot longitudinal control (alpha) toggle to allow Experimental mode.</source>
-        <translation type="unfinished"></translation>
-    </message>
-    <message>
-        <source>Standard is recommended. In aggressive mode, openpilot will follow lead cars closer and be more aggressive with the gas and brake. In relaxed mode openpilot will stay further away from lead cars. On supported cars, you can cycle through these personalities with your steering wheel distance button.</source>
-        <translation type="unfinished"></translation>
-    </message>
-    <message>
-        <source>The driving visualization will transition to the road-facing wide-angle camera at low speeds to better show some turns. The Experimental mode logo will also be shown in the top right corner.</source>
-        <translation type="unfinished"></translation>
-    </message>
-    <message>
-        <source>Always-On Driver Monitoring</source>
-        <translation type="unfinished"></translation>
-    </message>
-    <message>
-        <source>Enable driver monitoring even when openpilot is not engaged.</source>
+        <source>An alpha version of sunnypilot longitudinal control can be tested, along with Experimental mode, on non-release branches.</source>
+        <translation type="unfinished"></translation>
+    </message>
+    <message>
+        <source>Enable the sunnypilot longitudinal control (alpha) toggle to allow Experimental mode.</source>
+        <translation type="unfinished"></translation>
+    </message>
+</context>
+<context>
+    <name>TorqueFriction</name>
+    <message>
+        <source>FRICTION</source>
+        <translation type="unfinished"></translation>
+    </message>
+    <message>
+        <source>Adjust Friction for the Torque Lateral Controller. &lt;b&gt;Live&lt;/b&gt;: Override self-tune values; &lt;b&gt;Offline&lt;/b&gt;: Override self-tune offline values at car restart.</source>
+        <translation type="unfinished"></translation>
+    </message>
+    <message>
+        <source>Real-time and Offline</source>
+        <translation type="unfinished"></translation>
+    </message>
+    <message>
+        <source>Offline Only</source>
+        <translation type="unfinished"></translation>
+    </message>
+</context>
+<context>
+    <name>TorqueMaxLatAccel</name>
+    <message>
+        <source>LAT_ACCEL_FACTOR</source>
+        <translation type="unfinished"></translation>
+    </message>
+    <message>
+        <source>Adjust Max Lateral Acceleration for the Torque Lateral Controller. &lt;b&gt;Live&lt;/b&gt;: Override self-tune values; &lt;b&gt;Offline&lt;/b&gt;: Override self-tune offline values at car restart.</source>
+        <translation type="unfinished"></translation>
+    </message>
+    <message>
+        <source>Real-time and Offline</source>
+        <translation type="unfinished"></translation>
+    </message>
+    <message>
+        <source>Offline Only</source>
         <translation type="unfinished"></translation>
     </message>
 </context>
@@ -2927,6 +3179,168 @@
     </message>
 </context>
 <context>
+    <name>VehiclePanel</name>
+    <message>
+        <source>Updating this setting takes effect when the car is powered off.</source>
+        <translation type="unfinished"></translation>
+    </message>
+    <message>
+        <source>Select your car</source>
+        <translation type="unfinished"></translation>
+    </message>
+</context>
+<context>
+    <name>VisualsPanel</name>
+    <message>
+        <source>Display Braking Status</source>
+        <translation type="unfinished"></translation>
+    </message>
+    <message>
+        <source>Enable this will turn the current speed value to red while the brake is used.</source>
+        <translation type="unfinished"></translation>
+    </message>
+    <message>
+        <source>Display Stand Still Timer</source>
+        <translation type="unfinished"></translation>
+    </message>
+    <message>
+        <source>Enable this will display time spent at a stop (i.e., at a stop lights, stop signs, traffic congestions).</source>
+        <translation type="unfinished"></translation>
+    </message>
+    <message>
+        <source>Display DM Camera in Reverse Gear</source>
+        <translation type="unfinished"></translation>
+    </message>
+    <message>
+        <source>Show Driver Monitoring camera while the car is in reverse gear.</source>
+        <translation type="unfinished"></translation>
+    </message>
+    <message>
+        <source>OSM: Show debug UI elements</source>
+        <translation type="unfinished"></translation>
+    </message>
+    <message>
+        <source>OSM: Show UI elements that aid debugging.</source>
+        <translation type="unfinished"></translation>
+    </message>
+    <message>
+        <source>Display Feature Status</source>
+        <translation type="unfinished"></translation>
+    </message>
+    <message>
+        <source>Display the statuses of certain features on the driving screen.</source>
+        <translation type="unfinished"></translation>
+    </message>
+    <message>
+        <source>Enable Onroad Settings</source>
+        <translation type="unfinished"></translation>
+    </message>
+    <message>
+        <source>Display the Onroad Settings button on the driving screen to adjust feature options on the driving screen, without navigating into the settings menu.</source>
+        <translation type="unfinished"></translation>
+    </message>
+    <message>
+        <source>Speedometer: Display True Speed</source>
+        <translation type="unfinished"></translation>
+    </message>
+    <message>
+        <source>Display the true vehicle current speed from wheel speed sensors.</source>
+        <translation type="unfinished"></translation>
+    </message>
+    <message>
+        <source>Speedometer: Hide from Onroad Screen</source>
+        <translation type="unfinished"></translation>
+    </message>
+    <message>
+        <source>Display End-to-end Longitudinal Status (Beta)</source>
+        <translation type="unfinished"></translation>
+    </message>
+    <message>
+        <source>Enable this will display an icon that appears when the End-to-end model decides to start or stop.</source>
+        <translation type="unfinished"></translation>
+    </message>
+    <message>
+        <source>Navigation: Display in Full Screen</source>
+        <translation type="unfinished"></translation>
+    </message>
+    <message>
+        <source>Enable this will display the built-in navigation in full screen.&lt;br&gt;To switch back to driving view, &lt;font color=&apos;yellow&apos;&gt;tap on the border edge&lt;/font&gt;.</source>
+        <translation type="unfinished"></translation>
+    </message>
+    <message>
+        <source>Map: Display 3D Buildings</source>
+        <translation type="unfinished"></translation>
+    </message>
+    <message>
+        <source>Parse and display 3D buildings on map. Thanks to jakethesnake420 for this implementation.</source>
+        <translation type="unfinished"></translation>
+    </message>
+    <message>
+        <source>Off</source>
+        <translation type="unfinished"></translation>
+    </message>
+    <message>
+        <source>5 Metrics</source>
+        <translation type="unfinished"></translation>
+    </message>
+    <message>
+        <source>10 Metrics</source>
+        <translation type="unfinished"></translation>
+    </message>
+    <message>
+        <source>Developer UI</source>
+        <translation type="unfinished"></translation>
+    </message>
+    <message>
+        <source>Display real-time parameters and metrics from various sources.</source>
+        <translation type="unfinished"></translation>
+    </message>
+    <message>
+        <source>Distance</source>
+        <translation type="unfinished"></translation>
+    </message>
+    <message>
+        <source>Speed</source>
+        <translation type="unfinished"></translation>
+    </message>
+    <message>
+        <source>Time</source>
+        <translation type="unfinished"></translation>
+    </message>
+    <message>
+        <source>All</source>
+        <translation type="unfinished"></translation>
+    </message>
+    <message>
+        <source>Display Metrics Below Chevron</source>
+        <translation type="unfinished"></translation>
+    </message>
+    <message>
+        <source>Display useful metrics below the chevron that tracks the lead car (only applicable to cars with openpilot longitudinal control).</source>
+        <translation type="unfinished"></translation>
+    </message>
+    <message>
+        <source>RAM</source>
+        <translation type="unfinished"></translation>
+    </message>
+    <message>
+        <source>CPU</source>
+        <translation type="unfinished"></translation>
+    </message>
+    <message>
+        <source>GPU</source>
+        <translation type="unfinished"></translation>
+    </message>
+    <message>
+        <source>Max</source>
+        <translation type="unfinished"></translation>
+    </message>
+    <message>
+        <source>Display Temperature on Sidebar</source>
+        <translation type="unfinished"></translation>
+    </message>
+</context>
+<context>
     <name>WiFiPromptWidget</name>
     <message>
         <source>Setup Wi-Fi</source>
@@ -2972,4 +3386,27 @@
         <translation>Vergessen</translation>
     </message>
 </context>
+<context>
+    <name>WifiUISP</name>
+    <message>
+        <source>Scanning for networks...</source>
+        <translation type="unfinished">Suche nach Netzwerken...</translation>
+    </message>
+    <message>
+        <source>CONNECTING...</source>
+        <translation type="unfinished">VERBINDEN...</translation>
+    </message>
+    <message>
+        <source>FORGET</source>
+        <translation type="unfinished">VERGESSEN</translation>
+    </message>
+    <message>
+        <source>Forget Wi-Fi Network &quot;%1&quot;?</source>
+        <translation type="unfinished">WLAN Netzwerk &quot;%1&quot; vergessen?</translation>
+    </message>
+    <message>
+        <source>Forget</source>
+        <translation type="unfinished">Vergessen</translation>
+    </message>
+</context>
 </TS>