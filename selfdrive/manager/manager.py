--- conflicted
+++ resolved
@@ -47,7 +47,7 @@
     ("HasAcceptedTerms", "0"),
     ("LanguageSetting", "main_en"),
     ("OpenpilotEnabledToggle", "1"),
-<<<<<<< HEAD
+    ("LongitudinalPersonality", str(log.LongitudinalPersonality.standard)),
 
     ("AccMadsCombo", "1"),
     ("AutoLaneChangeTimer", "0"),
@@ -107,9 +107,6 @@
     ("TurnVisionControl", "0"),
     ("VisionCurveLaneless", "0"),
     ("VwAccType", "0"),
-=======
-    ("LongitudinalPersonality", str(log.LongitudinalPersonality.standard)),
->>>>>>> 8704c1ff
   ]
   if not PC:
     default_params.append(("LastUpdateTime", datetime.datetime.utcnow().isoformat().encode('utf8')))
