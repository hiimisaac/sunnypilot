#!/usr/bin/env python3
import os
import math
import numpy as np
import time
import threading
from typing import SupportsFloat

import cereal.messaging as messaging

from cereal import car, log
from cereal.visionipc import VisionIpcClient, VisionStreamType

from panda import ALTERNATIVE_EXPERIENCE

from openpilot.common.conversions import Conversions as CV
from openpilot.common.numpy_fast import clip
from openpilot.common.params import Params
from openpilot.common.realtime import config_realtime_process, Priority, Ratekeeper, DT_CTRL
from openpilot.common.swaglog import cloudlog
<<<<<<< HEAD
from openpilot.system.version import get_short_branch
from openpilot.selfdrive.athena.registration import is_registered_device
from openpilot.selfdrive.boardd.boardd import can_list_to_can_capnp
from openpilot.selfdrive.car.car_helpers import get_car, get_startup_event, get_one_can
from openpilot.selfdrive.controls.lib.drive_helpers import VCruiseHelper, clip_curvature, get_lag_adjusted_curvature
=======

from openpilot.selfdrive.boardd.boardd import can_list_to_can_capnp
from openpilot.selfdrive.car.car_helpers import get_car, get_startup_event, get_one_can
from openpilot.selfdrive.car.interfaces import CarInterfaceBase
from openpilot.selfdrive.controls.lib.alertmanager import AlertManager, set_offroad_alert
from openpilot.selfdrive.controls.lib.drive_helpers import VCruiseHelper, clip_curvature
from openpilot.selfdrive.controls.lib.events import Events, ET
>>>>>>> b8773a10
from openpilot.selfdrive.controls.lib.latcontrol import LatControl, MIN_LATERAL_CONTROL_SPEED
from openpilot.selfdrive.controls.lib.latcontrol_pid import LatControlPID
from openpilot.selfdrive.controls.lib.latcontrol_angle import LatControlAngle, STEER_ANGLE_SATURATION_THRESHOLD
from openpilot.selfdrive.controls.lib.latcontrol_torque import LatControlTorque
from openpilot.selfdrive.controls.lib.longcontrol import LongControl
from openpilot.selfdrive.controls.lib.vehicle_model import VehicleModel
<<<<<<< HEAD
from openpilot.selfdrive.sunnypilot import get_model_generation
=======

>>>>>>> b8773a10
from openpilot.system.hardware import HARDWARE
from openpilot.system.version import get_short_branch

SOFT_DISABLE_TIME = 3  # seconds
LDW_MIN_SPEED = 31 * CV.MPH_TO_MS
LANE_DEPARTURE_THRESHOLD = 0.1
CAMERA_OFFSET = 0.04

REPLAY = "REPLAY" in os.environ
SIMULATION = "SIMULATION" in os.environ
TESTING_CLOSET = "TESTING_CLOSET" in os.environ
IGNORE_PROCESSES = {"loggerd", "encoderd", "statsd", "mapd", "gpxd", "gpxd_uploader", "mapd", "otisserv", "fleet_manager"}

ThermalStatus = log.DeviceState.ThermalStatus
State = log.ControlsState.OpenpilotState
PandaType = log.PandaState.PandaType
Desire = log.Desire
LaneChangeState = log.LaneChangeState
LaneChangeDirection = log.LaneChangeDirection
EventName = car.CarEvent.EventName
ButtonType = car.CarState.ButtonEvent.Type
SafetyModel = car.CarParams.SafetyModel
GearShifter = car.CarState.GearShifter

IGNORED_SAFETY_MODES = (SafetyModel.silent, SafetyModel.noOutput)
CSID_MAP = {"1": EventName.roadCameraError, "2": EventName.wideRoadCameraError, "0": EventName.driverCameraError}
ACTUATOR_FIELDS = tuple(car.CarControl.Actuators.schema.fields.keys())
ACTIVE_STATES = (State.enabled, State.softDisabling, State.overriding)
ENABLED_STATES = (State.preEnabled, *ACTIVE_STATES)


<<<<<<< HEAD
class Controls:
  def __init__(self, CI=None):
    config_realtime_process(4, Priority.CTRL_HIGH)

    # Ensure the current branch is cached, otherwise the first iteration of controlsd lags
    self.branch = get_short_branch()

    # Setup sockets
    self.pm = messaging.PubMaster(['sendcan', 'controlsState', 'carState',
                                   'carControl', 'onroadEvents', 'carParams', 'controlsStateSP'])

    self.sensor_packets = ["accelerometer", "gyroscope"]
    self.camera_packets = ["roadCameraState", "driverCameraState", "wideRoadCameraState"]
=======
class CarD:
  CI: CarInterfaceBase
  CS: car.CarState
>>>>>>> b8773a10

  def __init__(self, CI=None):
    self.can_sock = messaging.sub_sock('can', timeout=20)
    self.sm = messaging.SubMaster(['pandaStates'])
    self.pm = messaging.PubMaster(['sendcan', 'carState', 'carParams'])

    self.can_rcv_timeout_counter = 0      # conseuctive timeout count
    self.can_rcv_cum_timeout_counter = 0  # cumulative timeout count

    self.params = Params()
<<<<<<< HEAD

    self.d_camera_hardware_missing = self.params.get_bool("DriverCameraHardwareMissing") and not is_registered_device()
    if self.d_camera_hardware_missing:
      IGNORE_PROCESSES.update({"dmonitoringd", "dmonitoringmodeld"})
      self.camera_packets.remove("driverCameraState")

    ignore = self.sensor_packets + ['testJoystick']
    if SIMULATION:
      ignore += ['driverCameraState', 'managerState']
    if self.d_camera_hardware_missing:
      ignore += ['driverMonitoringState']
    lateral_plan_svs = ['lateralPlanDEPRECATED', 'lateralPlanSPDEPRECATED']
    self.sm = messaging.SubMaster(['deviceState', 'pandaStates', 'peripheralState', 'modelV2', 'liveCalibration',
                                   'driverMonitoringState', 'longitudinalPlan', 'liveLocationKalman',
                                   'managerState', 'liveParameters', 'radarState', 'liveTorqueParameters',
                                   'testJoystick', 'longitudinalPlanSP', 'modelV2SP'] + self.camera_packets + self.sensor_packets + lateral_plan_svs,
                                  ignore_alive=ignore, ignore_avg_freq=ignore+['radarState', 'testJoystick'], ignore_valid=['testJoystick', ],
                                  frequency=int(1/DT_CTRL))
=======
>>>>>>> b8773a10

    if CI is None:
      # wait for one pandaState and one CAN packet
      print("Waiting for CAN messages...")
      get_one_can(self.can_sock)

      num_pandas = len(messaging.recv_one_retry(self.sm.sock['pandaStates']).pandaStates)
      experimental_long_allowed = self.params.get_bool("ExperimentalLongitudinalEnabled")
      self.CI, self.CP = get_car(self.can_sock, self.pm.sock['sendcan'], experimental_long_allowed, num_pandas)
    else:
      self.CI, self.CP = CI, CI.CP

    # set alternative experiences from parameters
<<<<<<< HEAD
    self.disengage_on_accelerator = self.params.get_bool("DisengageOnAccelerator")
    self.enable_mads = self.params.get_bool("EnableMads")
    self.mads_disengage_lateral_on_brake = self.params.get_bool("DisengageLateralOnBrake")
    self.mads_dlob = self.enable_mads and self.mads_disengage_lateral_on_brake
    self.mads_ndlob = self.enable_mads and not self.mads_disengage_lateral_on_brake
=======
    disengage_on_accelerator = self.params.get_bool("DisengageOnAccelerator")
>>>>>>> b8773a10
    self.CP.alternativeExperience = 0
    if not disengage_on_accelerator:
      self.CP.alternativeExperience |= ALTERNATIVE_EXPERIENCE.DISABLE_DISENGAGE_ON_GAS
    if self.mads_dlob:
      self.CP.alternativeExperience |= ALTERNATIVE_EXPERIENCE.ENABLE_MADS
    elif self.mads_ndlob:
      self.CP.alternativeExperience |= ALTERNATIVE_EXPERIENCE.MADS_DISABLE_DISENGAGE_LATERAL_ON_BRAKE

    if self.CP.customStockLongAvailable and self.CP.pcmCruise and self.params.get_bool("CustomStockLong"):
      self.CP.pcmCruiseSpeed = False

    car_recognized = self.CP.carName != 'mock'
    openpilot_enabled_toggle = self.params.get_bool("OpenpilotEnabledToggle")

    controller_available = self.CI.CC is not None and openpilot_enabled_toggle and not self.CP.dashcamOnly

    self.CP.passive = not car_recognized or not controller_available or self.CP.dashcamOnly
    if self.CP.passive:
      safety_config = car.CarParams.SafetyConfig.new_message()
      safety_config.safetyModel = car.CarParams.SafetyModel.noOutput
      self.CP.safetyConfigs = [safety_config]

    # Write previous route's CarParams
    prev_cp = self.params.get("CarParamsPersistent")
    if prev_cp is not None:
      self.params.put("CarParamsPrevRoute", prev_cp)

    # Write CarParams for radard
    cp_bytes = self.CP.to_bytes()
    self.params.put("CarParams", cp_bytes)
    self.params.put_nonblocking("CarParamsCache", cp_bytes)
    self.params.put_nonblocking("CarParamsPersistent", cp_bytes)

  def initialize(self):
    """Initialize CarInterface, once controls are ready"""
    self.CI.init(self.CP, self.can_sock, self.pm.sock['sendcan'])

  def state_update(self, CC: car.CarControl):
    """carState update loop, driven by can"""

    # TODO: This should not depend on carControl

    # Update carState from CAN
    can_strs = messaging.drain_sock_raw(self.can_sock, wait_for_one=True)
    self.CS = self.CI.update(CC, can_strs)

    self.sm.update(0)

    can_rcv_valid = len(can_strs) > 0

    # Check for CAN timeout
    if not can_rcv_valid:
      self.can_rcv_timeout_counter += 1
      self.can_rcv_cum_timeout_counter += 1
    else:
      self.can_rcv_timeout_counter = 0

    self.can_rcv_timeout = self.can_rcv_timeout_counter >= 5

    if can_rcv_valid and REPLAY:
      self.can_log_mono_time = messaging.log_from_bytes(can_strs[0]).logMonoTime

    return self.CS

  def state_publish(self, car_events):
    """carState and carParams publish loop"""

    # TODO: carState should be independent of the event loop

    # carState
    cs_send = messaging.new_message('carState')
    cs_send.valid = self.CS.canValid
    cs_send.carState = self.CS
    cs_send.carState.events = car_events
    self.pm.send('carState', cs_send)

    # carParams - logged every 50 seconds (> 1 per segment)
    if (self.sm.frame % int(50. / DT_CTRL) == 0):
      cp_send = messaging.new_message('carParams')
      cp_send.valid = True
      cp_send.carParams = self.CP
      self.pm.send('carParams', cp_send)

  def controls_update(self, CC: car.CarControl):
    """control update loop, driven by carControl"""

    # send car controls over can
    now_nanos = self.can_log_mono_time if REPLAY else int(time.monotonic() * 1e9)
    actuators_output, can_sends = self.CI.apply(CC, now_nanos)
    self.pm.send('sendcan', can_list_to_can_capnp(can_sends, msgtype='sendcan', valid=self.CS.canValid))

    return actuators_output


class Controls:
  def __init__(self, CI=None):
    self.card = CarD(CI)

    self.CP = self.card.CP
    self.CI = self.card.CI

    config_realtime_process(4, Priority.CTRL_HIGH)

    # Ensure the current branch is cached, otherwise the first iteration of controlsd lags
    self.branch = get_short_branch()

    # Setup sockets
    self.pm = messaging.PubMaster(['controlsState', 'carControl', 'onroadEvents'])

    self.sensor_packets = ["accelerometer", "gyroscope"]
    self.camera_packets = ["roadCameraState", "driverCameraState", "wideRoadCameraState"]

    self.log_sock = messaging.sub_sock('androidLog')

    self.params = Params()
    ignore = self.sensor_packets + ['testJoystick']
    if SIMULATION:
      ignore += ['driverCameraState', 'managerState']
    self.sm = messaging.SubMaster(['deviceState', 'pandaStates', 'peripheralState', 'modelV2', 'liveCalibration',
                                   'driverMonitoringState', 'longitudinalPlan', 'liveLocationKalman',
                                   'managerState', 'liveParameters', 'radarState', 'liveTorqueParameters',
                                   'testJoystick', 'longitudinalPlanSP', 'modelV2SP'] + self.camera_packets + self.sensor_packets,
                                  ignore_alive=ignore, ignore_avg_freq=ignore+['radarState', 'testJoystick'], ignore_valid=['testJoystick', ],
                                  frequency=int(1/DT_CTRL))

    self.joystick_mode = self.params.get_bool("JoystickDebugMode")

    # read params
    self.disengage_on_accelerator = self.params.get_bool("DisengageOnAccelerator")
    self.is_metric = self.params.get_bool("IsMetric")
    self.is_ldw_enabled = self.params.get_bool("IsLdwEnabled")
    openpilot_enabled_toggle = self.params.get_bool("OpenpilotEnabledToggle")

    # detect sound card presence and ensure successful init
    sounds_available = HARDWARE.get_sound_card_online()

    car_recognized = self.CP.carName != 'mock'

    controller_available = self.CI.CC is not None and openpilot_enabled_toggle and not self.CP.dashcamOnly

    # cleanup old params
    if not self.CP.experimentalLongitudinalAvailable:
      self.params.remove("ExperimentalLongitudinalEnabled")
    if not self.CP.openpilotLongitudinalControl:
      self.params.remove("ExperimentalMode")

    self.CC = car.CarControl.new_message()
    self.CS_prev = car.CarState.new_message()
    self.AM = AlertManager()
    self.events = Events()

    self.LoC = LongControl(self.CP)
    self.VM = VehicleModel(self.CP)

    self.LaC: LatControl
    if self.CP.steerControlType == car.CarParams.SteerControlType.angle:
      self.LaC = LatControlAngle(self.CP, self.CI)
    elif self.CP.lateralTuning.which() == 'pid':
      self.LaC = LatControlPID(self.CP, self.CI)
    elif self.CP.lateralTuning.which() == 'torque':
      self.LaC = LatControlTorque(self.CP, self.CI)

    self.initialized = False
    self.state = State.disabled
    self.enabled = False
    self.enabled_long = False
    self.active = False
    self.soft_disable_timer = 0
    self.mismatch_counter = 0
    self.cruise_mismatch_counter = 0
    self.last_blinker_frame = 0
    self.last_steering_pressed_frame = 0
    self.distance_traveled = 0
    self.last_functional_fan_frame = 0
    self.events_prev = []
    self.current_alert_types = [ET.PERMANENT]
    self.logged_comm_issue = None
    self.not_running_prev = None
    self.last_actuators = car.CarControl.Actuators.new_message()
    self.steer_limited = False
    self.desired_curvature = 0.0
    self.experimental_mode = False
    self.v_cruise_helper = VCruiseHelper(self.CP)
    self.recalibrating_seen = False
    self.nn_alert_shown = False
    self.enable_nnff = self.params.get_bool("NNFF")

    self.lane_change_set_timer = int(self.params.get("AutoLaneChangeTimer", encoding="utf8"))
    self.reverse_acc_change = False
    self.dynamic_experimental_control = False

    self.live_torque = self.params.get_bool("LiveTorque")
    self.torqued_override = self.params.get_bool("TorquedOverride")

    self.process_not_running = False

    self.custom_model, self.model_gen = get_model_generation(self.params)
    self.model_use_lateral_planner = self.custom_model and self.model_gen == 1

    self.can_log_mono_time = 0

    self.startup_event = get_startup_event(car_recognized, controller_available, len(self.CP.carFw) > 0)

    if not sounds_available:
      self.events.add(EventName.soundsUnavailable, static=True)
    if not car_recognized:
      self.events.add(EventName.carUnrecognized, static=True)
      if len(self.CP.carFw) > 0:
        set_offroad_alert("Offroad_CarUnrecognized", True)
      else:
        set_offroad_alert("Offroad_NoFirmware", True)
    elif self.CP.passive:
      self.events.add(EventName.dashcamMode, static=True)

    # controlsd is driven by can recv, expected at 100Hz
    self.rk = Ratekeeper(100, print_delay_threshold=None)

  def set_initial_state(self):
    if REPLAY:
      controls_state = Params().get("ReplayControlsState")
      if controls_state is not None:
        with log.ControlsState.from_bytes(controls_state) as controls_state:
          self.v_cruise_helper.v_cruise_kph = controls_state.vCruise

      if any(ps.controlsAllowed for ps in self.sm['pandaStates']):
        self.state = State.enabled

  def get_road_edge(self, carstate, model_v2):
    # Lane detection by FrogAi
    one_blinker = carstate.leftBlinker != carstate.rightBlinker
    if not self.edge_toggle:
      self.road_edge = False
    elif one_blinker:
      # Set the minimum lane threshold to 3.0 meters
      min_lane_threshold = 3.0
      # Set the blinker index based on which signal is on
      blinker_index = 0 if carstate.leftBlinker else 1
      desired_edge = model_v2.roadEdges[blinker_index]
      current_lane = model_v2.laneLines[blinker_index + 1]
      # Check if both the desired lane and the current lane have valid x and y values
      if all([desired_edge.x, desired_edge.y, current_lane.x, current_lane.y]) and len(desired_edge.x) == len(current_lane.x):
        # Interpolate the x and y values to the same length
        x = np.linspace(desired_edge.x[0], desired_edge.x[-1], num=len(desired_edge.x))
        lane_y = np.interp(x, current_lane.x, current_lane.y)
        desired_y = np.interp(x, desired_edge.x, desired_edge.y)
        # Calculate the width of the lane we're wanting to change into
        lane_width = np.abs(desired_y - lane_y)
        # Set road_edge to False if the lane width is not larger than the threshold
        self.road_edge = not (np.amax(lane_width) > min_lane_threshold)
      else:
        self.road_edge = True
    else:
      # Default to setting "road_edge" to False
      self.road_edge = False

  def update_events(self, CS):
    """Compute onroadEvents from carState"""

    self.events.clear()

    # Add joystick event, static on cars, dynamic on nonCars
    if self.joystick_mode:
      self.events.add(EventName.joystickDebug)
      self.startup_event = None

    # Add startup event
    if self.startup_event is not None:
      self.events.add(self.startup_event)
      self.startup_event = None

    # Don't add any more events if not initialized
    if not self.initialized:
      self.events.add(EventName.controlsInitializing)
      return

    # no more events while in dashcam mode
    if self.CP.passive:
      return

    # show alert to indicate whether NNFF is loaded
    if self.enable_nnff and not self.nn_alert_shown and self.sm.frame % 1000 == 0 and \
            self.CP.lateralTuning.which() == 'torque':
      self.nn_alert_shown = True
      self.events.add(EventName.torqueNNLoad)

    # Block resume if cruise never previously enabled
    resume_pressed = any(be.type in (ButtonType.accelCruise, ButtonType.resumeCruise) for be in CS.buttonEvents)
    if not self.CP.pcmCruise and not self.v_cruise_helper.v_cruise_initialized and resume_pressed:
      self.events.add(EventName.resumeBlocked)

    # Disable on rising edge of accelerator or brake. Also disable on brake when speed > 0
    if (CS.gasPressed and not self.CS_prev.gasPressed and self.disengage_on_accelerator) or \
      (CS.brakePressed and (not self.CS_prev.brakePressed or not CS.standstill)) or \
      (CS.regenBraking and (not self.CS_prev.regenBraking or not CS.standstill)):
      if CS.cruiseState.enabled or not self.enable_mads:
        self.events.add(EventName.pedalPressed)
      elif not self.mads_ndlob:
        self.events.add(EventName.silentPedalPressed)

    if CS.brakePressed and CS.standstill and CS.cruiseState.enabled:
      self.events.add(EventName.preEnableStandstill)

    if CS.gasPressed and CS.cruiseState.enabled:
      self.events.add(EventName.gasPressedOverride)

    if not self.CP.notCar:
      if not self.d_camera_hardware_missing:
        self.events.add_from_msg(self.sm['driverMonitoringState'].events)
      self.events.add_from_msg(self.sm['longitudinalPlanSP'].events)

    # Add car events, ignore if CAN isn't valid
    if CS.canValid:
      self.events.add_from_msg(CS.events)

    # Create events for temperature, disk space, and memory
    if self.sm['deviceState'].thermalStatus >= ThermalStatus.red:
      self.events.add(EventName.overheat)
    if self.sm['deviceState'].freeSpacePercent < 7 and not SIMULATION:
      # under 7% of space free no enable allowed
      self.events.add(EventName.outOfSpace)
    if self.sm['deviceState'].memoryUsagePercent > 90 and not SIMULATION:
      self.events.add(EventName.lowMemory)

    # TODO: enable this once loggerd CPU usage is more reasonable
    #cpus = list(self.sm['deviceState'].cpuUsagePercent)
    #if max(cpus, default=0) > 95 and not SIMULATION:
    #  self.events.add(EventName.highCpuUsage)

    # Alert if fan isn't spinning for 5 seconds
    if self.sm['peripheralState'].pandaType != log.PandaState.PandaType.unknown:
      if self.sm['peripheralState'].fanSpeedRpm < 500 and self.sm['deviceState'].fanSpeedPercentDesired > 50:
        # allow enough time for the fan controller in the panda to recover from stalls
        if (self.sm.frame - self.last_functional_fan_frame) * DT_CTRL > 15.0:
          self.events.add(EventName.fanMalfunction)
      else:
        self.last_functional_fan_frame = self.sm.frame

    # Handle calibration status
    cal_status = self.sm['liveCalibration'].calStatus
    if cal_status != log.LiveCalibrationData.Status.calibrated:
      if cal_status == log.LiveCalibrationData.Status.uncalibrated:
        self.events.add(EventName.calibrationIncomplete)
      elif cal_status == log.LiveCalibrationData.Status.recalibrating:
        if not self.recalibrating_seen:
          set_offroad_alert("Offroad_Recalibration", True)
        self.recalibrating_seen = True
        self.events.add(EventName.calibrationRecalibrating)
      else:
        self.events.add(EventName.calibrationInvalid)

    # Handle lane change
    lane_change_edge_block = self.sm['lateralPlanSPDEPRECATED'].laneChangeEdgeBlockDEPRECATED if self.model_use_lateral_planner else self.sm['modelV2SP'].laneChangeEdgeBlock
    lane_change_svs = self.sm['lateralPlanDEPRECATED'] if self.model_use_lateral_planner else self.sm['modelV2'].meta
    if lane_change_svs.laneChangeState == LaneChangeState.preLaneChange and lane_change_edge_block:
      self.events.add(EventName.laneChangeRoadEdge)
    elif lane_change_svs.laneChangeState == LaneChangeState.preLaneChange:
      direction = lane_change_svs.laneChangeDirection
      if (CS.leftBlindspot and direction == LaneChangeDirection.left) or \
         (CS.rightBlindspot and direction == LaneChangeDirection.right):
        self.events.add(EventName.laneChangeBlocked)
      else:
        if direction == LaneChangeDirection.left:
          self.events.add(EventName.preLaneChangeLeft)
        else:
          self.events.add(EventName.preLaneChangeRight)
    elif lane_change_svs.laneChangeState in (LaneChangeState.laneChangeStarting,
                                                    LaneChangeState.laneChangeFinishing):
      self.events.add(EventName.laneChange)

    for i, pandaState in enumerate(self.sm['pandaStates']):
      # All pandas must match the list of safetyConfigs, and if outside this list, must be silent or noOutput
      if i < len(self.CP.safetyConfigs):
        safety_mismatch = pandaState.safetyModel != self.CP.safetyConfigs[i].safetyModel or \
                          pandaState.safetyParam != self.CP.safetyConfigs[i].safetyParam or \
                          pandaState.alternativeExperience != self.CP.alternativeExperience
      else:
        safety_mismatch = pandaState.safetyModel not in IGNORED_SAFETY_MODES

      # safety mismatch allows some time for boardd to set the safety mode and publish it back from panda
      if (safety_mismatch and self.sm.frame*DT_CTRL > 10.) or pandaState.safetyRxChecksInvalid or self.mismatch_counter >= 200:
        self.events.add(EventName.controlsMismatch)

      if log.PandaState.FaultType.relayMalfunction in pandaState.faults:
        self.events.add(EventName.relayMalfunction)

    # Handle HW and system malfunctions
    # Order is very intentional here. Be careful when modifying this.
    # All events here should at least have NO_ENTRY and SOFT_DISABLE.
    num_events = len(self.events)

    not_running = {p.name for p in self.sm['managerState'].processes if not p.running and p.shouldBeRunning}
    if self.sm.recv_frame['managerState'] and (not_running - IGNORE_PROCESSES):
      self.events.add(EventName.processNotRunning)
      self.process_not_running = True
      if not_running != self.not_running_prev:
        cloudlog.event("process_not_running", not_running=not_running, error=True)
      self.not_running_prev = not_running
    else:
      if not SIMULATION and not self.rk.lagging:
        if not self.sm.all_alive(self.camera_packets):
          self.events.add(EventName.cameraMalfunction)
          if not self.sm.all_alive(['driverCameraState']) and not self.d_camera_hardware_missing:
            self.d_camera_hardware_missing = True
            self.params.put_bool_nonblocking("DriverCameraHardwareMissing", True)
        elif not self.sm.all_freq_ok(self.camera_packets):
          self.events.add(EventName.cameraFrameRate)
      self.process_not_running = False
    if not REPLAY and self.rk.lagging:
      self.events.add(EventName.controlsdLagging)
    if len(self.sm['radarState'].radarErrors) or (not self.rk.lagging and not self.sm.all_checks(['radarState'])):
      self.events.add(EventName.radarFault)
    if not self.sm.valid['pandaStates']:
      self.events.add(EventName.usbError)
    if CS.canTimeout:
      self.events.add(EventName.canBusMissing)
    elif not CS.canValid:
      self.events.add(EventName.canError)

    # generic catch-all. ideally, a more specific event should be added above instead
    has_disable_events = self.events.contains(ET.NO_ENTRY) and (self.events.contains(ET.SOFT_DISABLE) or self.events.contains(ET.IMMEDIATE_DISABLE))
    no_system_errors = (not has_disable_events) or (len(self.events) == num_events)
    if (not self.sm.all_checks() or self.card.can_rcv_timeout) and no_system_errors:
      if not self.sm.all_alive():
        self.events.add(EventName.commIssue)
      elif not self.sm.all_freq_ok():
        self.events.add(EventName.commIssueAvgFreq)
      else:  # invalid or can_rcv_timeout.
        self.events.add(EventName.commIssue)

      logs = {
        'invalid': [s for s, valid in self.sm.valid.items() if not valid],
        'not_alive': [s for s, alive in self.sm.alive.items() if not alive],
        'not_freq_ok': [s for s, freq_ok in self.sm.freq_ok.items() if not freq_ok],
        'can_rcv_timeout': self.card.can_rcv_timeout,
      }
      if logs != self.logged_comm_issue:
        cloudlog.event("commIssue", error=True, **logs)
        self.logged_comm_issue = logs
    else:
      self.logged_comm_issue = None

    if not (self.CP.notCar and self.joystick_mode):
      if self.model_use_lateral_planner:
        if not self.sm['lateralPlanDEPRECATED'].mpcSolutionValid:
          self.events.add(EventName.plannerErrorDEPRECATED)
      if not self.sm['liveLocationKalman'].posenetOK:
        self.events.add(EventName.posenetInvalid)
      if not self.sm['liveLocationKalman'].deviceStable:
        self.events.add(EventName.deviceFalling)
      if not self.sm['liveLocationKalman'].inputsOK:
        self.events.add(EventName.locationdTemporaryError)
      if not self.sm['liveParameters'].valid and not TESTING_CLOSET and (not SIMULATION or REPLAY):
        self.events.add(EventName.paramsdTemporaryError)

    # conservative HW alert. if the data or frequency are off, locationd will throw an error
    if any((self.sm.frame - self.sm.recv_frame[s])*DT_CTRL > 10. for s in self.sensor_packets):
      self.events.add(EventName.sensorDataInvalid)

    if not REPLAY:
      # Check for mismatch between openpilot and car's PCM
      cruise_mismatch = CS.cruiseState.enabled and not self.enabled
      self.cruise_mismatch_counter = self.cruise_mismatch_counter + 1 if cruise_mismatch else 0
      if self.cruise_mismatch_counter > int(6. / DT_CTRL):
        self.events.add(EventName.cruiseMismatch)

    # Check for FCW
    stock_long_is_braking = self.enabled and not self.CP.openpilotLongitudinalControl and CS.aEgo < -1.25
    model_fcw = self.sm['modelV2'].meta.hardBrakePredicted and not CS.brakePressed and not stock_long_is_braking
    planner_fcw = self.sm['longitudinalPlan'].fcw and self.enabled
    if planner_fcw or model_fcw:
      self.events.add(EventName.fcw)

    for m in messaging.drain_sock(self.log_sock, wait_for_one=False):
      try:
        msg = m.androidLog.message
        if any(err in msg for err in ("ERROR_CRC", "ERROR_ECC", "ERROR_STREAM_UNDERFLOW", "APPLY FAILED")):
          csid = msg.split("CSID:")[-1].split(" ")[0]
          evt = CSID_MAP.get(csid, None)
          if evt is not None:
            self.events.add(evt)
      except UnicodeDecodeError:
        pass

    # TODO: fix simulator
    if not SIMULATION or REPLAY:
      # Not show in first 1 km to allow for driving out of garage. This event shows after 5 minutes
      if not self.sm['liveLocationKalman'].gpsOK and self.sm['liveLocationKalman'].inputsOK and (self.distance_traveled > 1000):
        self.events.add(EventName.noGps)
      if self.sm['liveLocationKalman'].gpsOK:
        self.distance_traveled = 0
      self.distance_traveled += CS.vEgo * DT_CTRL

      if self.sm['modelV2'].frameDropPerc > 20:
        self.events.add(EventName.modeldLagging)

  def data_sample(self):
    """Receive data from sockets and update carState"""

    CS = self.card.state_update(self.CC)

    self.sm.update(0)

    if not self.initialized:
      all_valid = CS.canValid and self.sm.all_checks()
      timed_out = self.sm.frame * DT_CTRL > 6.
      if all_valid or timed_out or (SIMULATION and not REPLAY):
        available_streams = VisionIpcClient.available_streams("camerad", block=False)
        if VisionStreamType.VISION_STREAM_ROAD not in available_streams:
          self.sm.ignore_alive.append('roadCameraState')
        if VisionStreamType.VISION_STREAM_WIDE_ROAD not in available_streams:
          self.sm.ignore_alive.append('wideRoadCameraState')

        if not self.CP.passive:
          self.card.initialize()

        self.initialized = True
        self.set_initial_state()
        self.params.put_bool_nonblocking("ControlsReady", True)

        cloudlog.event(
          "controlsd.initialized",
          dt=self.sm.frame*DT_CTRL,
          timeout=timed_out,
          canValid=CS.canValid,
          invalid=[s for s, valid in self.sm.valid.items() if not valid],
          not_alive=[s for s, alive in self.sm.alive.items() if not alive],
          not_freq_ok=[s for s, freq_ok in self.sm.freq_ok.items() if not freq_ok],
          error=True,
        )

    # When the panda and controlsd do not agree on controls_allowed
    # we want to disengage openpilot. However the status from the panda goes through
    # another socket other than the CAN messages and one can arrive earlier than the other.
    # Therefore we allow a mismatch for two samples, then we trigger the disengagement.
    if not self.enabled:
      self.mismatch_counter = 0

    # All pandas not in silent mode must have controlsAllowed when openpilot is enabled
    if self.enabled and any(not ps.controlsAllowed for ps in self.sm['pandaStates']
           if ps.safetyModel not in IGNORED_SAFETY_MODES):
      self.mismatch_counter += 1

    return CS

  def state_transition(self, CS):
    """Compute conditional state transitions and execute actions on state transitions"""

    self.v_cruise_helper.update_v_cruise(CS, self.enabled_long, self.is_metric, self.reverse_acc_change, self.sm['longitudinalPlanSP'])

    # decrement the soft disable timer at every step, as it's reset on
    # entrance in SOFT_DISABLING state
    self.soft_disable_timer = max(0, self.soft_disable_timer - 1)

    self.current_alert_types = [ET.PERMANENT]

    # ENABLED, SOFT DISABLING, PRE ENABLING, OVERRIDING
    if self.state != State.disabled:
      # user and immediate disable always have priority in a non-disabled state
      if self.events.contains(ET.USER_DISABLE):
        self.state = State.disabled
        self.current_alert_types.append(ET.USER_DISABLE)

      elif self.events.contains(ET.IMMEDIATE_DISABLE):
        self.state = State.disabled
        if CS.gearShifter != GearShifter.park:
          self.current_alert_types.append(ET.IMMEDIATE_DISABLE)

      else:
        # ENABLED
        if self.state == State.enabled:
          if CS.cruiseState.enabled and not self.CS_prev.cruiseState.enabled:
            self.v_cruise_helper.initialize_v_cruise(CS, self.experimental_mode, self.is_metric, self.dynamic_experimental_control)
          # Block resume if cruise never previously enabled
          resume_pressed = any(be.type in (ButtonType.accelCruise, ButtonType.resumeCruise) for be in CS.buttonEvents)
          if not self.CP.pcmCruise and not self.v_cruise_helper.v_cruise_initialized and resume_pressed:
            self.current_alert_types.append(ET.NO_ENTRY)
          if self.events.contains(ET.SOFT_DISABLE):
            self.state = State.softDisabling
            self.soft_disable_timer = int(SOFT_DISABLE_TIME / DT_CTRL)
            self.current_alert_types.append(ET.SOFT_DISABLE)

          elif self.events.contains(ET.PRE_ENABLE):
            self.current_alert_types.append(ET.PRE_ENABLE)

          elif self.events.contains(ET.OVERRIDE_LATERAL) or self.events.contains(ET.OVERRIDE_LONGITUDINAL):
            self.state = State.overriding
            self.current_alert_types += [ET.OVERRIDE_LATERAL, ET.OVERRIDE_LONGITUDINAL]

        # SOFT DISABLING
        elif self.state == State.softDisabling:
          if not self.events.contains(ET.SOFT_DISABLE):
            # no more soft disabling condition, so go back to ENABLED
            self.state = State.enabled

          elif self.soft_disable_timer > 0:
            self.current_alert_types.append(ET.SOFT_DISABLE)

          elif self.soft_disable_timer <= 0:
            self.state = State.disabled

        # PRE ENABLING
        elif self.state == State.preEnabled:
          if not self.events.contains(ET.PRE_ENABLE):
            self.state = State.enabled
          else:
            self.current_alert_types.append(ET.PRE_ENABLE)

        # OVERRIDING
        elif self.state == State.overriding:
          if self.events.contains(ET.SOFT_DISABLE):
            self.state = State.softDisabling
            self.soft_disable_timer = int(SOFT_DISABLE_TIME / DT_CTRL)
            self.current_alert_types.append(ET.SOFT_DISABLE)
          elif not (self.events.contains(ET.OVERRIDE_LATERAL) or self.events.contains(ET.OVERRIDE_LONGITUDINAL)):
            self.state = State.enabled
          else:
            self.current_alert_types += [ET.OVERRIDE_LATERAL, ET.OVERRIDE_LONGITUDINAL]
          if CS.cruiseState.enabled and not self.CS_prev.cruiseState.enabled:
            self.v_cruise_helper.initialize_v_cruise(CS, self.experimental_mode, self.is_metric, self.dynamic_experimental_control)

    # DISABLED
    elif self.state == State.disabled:
      if self.events.contains(ET.ENABLE):
        if self.events.contains(ET.NO_ENTRY):
          self.current_alert_types.append(ET.NO_ENTRY)

        else:
          if self.events.contains(ET.PRE_ENABLE):
            self.state = State.preEnabled
          elif self.events.contains(ET.OVERRIDE_LATERAL) or self.events.contains(ET.OVERRIDE_LONGITUDINAL):
            self.state = State.overriding
          else:
            self.state = State.enabled
          self.current_alert_types.append(ET.ENABLE)
          if CS.cruiseState.enabled:
            self.v_cruise_helper.initialize_v_cruise(CS, self.experimental_mode, self.is_metric, self.dynamic_experimental_control)

    # Check if openpilot is engaged and actuators are enabled
    self.enabled = self.state in ENABLED_STATES
    self.enabled_long = self.enabled and CS.cruiseState.enabled
    self.active = self.state in ACTIVE_STATES
    if self.active:
      self.current_alert_types.append(ET.WARNING)

  def state_control(self, CS):
    """Given the state, this function returns a CarControl packet"""

    # Update VehicleModel
    lp = self.sm['liveParameters']
    x = max(lp.stiffnessFactor, 0.1)
    sr = max(lp.steerRatio, 0.1)
    self.VM.update_params(x, sr)

    # Update Torque Params
    if self.CP.lateralTuning.which() == 'torque':
      torque_params = self.sm['liveTorqueParameters']
      if self.sm.all_checks(['liveTorqueParameters']) and (torque_params.useParams or self.live_torque) and not self.torqued_override:
        self.LaC.update_live_torque_params(torque_params.latAccelFactorFiltered, torque_params.latAccelOffsetFiltered,
                                           torque_params.frictionCoefficientFiltered)

    lat_plan = self.sm['lateralPlanDEPRECATED']
    long_plan = self.sm['longitudinalPlan']
    model_v2 = self.sm['modelV2']
    blinker_svs = lat_plan if self.model_use_lateral_planner else model_v2.meta

    CC = car.CarControl.new_message()
    CC.enabled = self.enabled

    # Check which actuators can be enabled
    standstill = CS.vEgo <= max(self.CP.minSteerSpeed, MIN_LATERAL_CONTROL_SPEED) or CS.standstill
    CC.latActive = (self.active or self.mads_ndlob) and not CS.steerFaultTemporary and not CS.steerFaultPermanent and \
                   (not standstill or self.joystick_mode) and CS.madsEnabled and (not CS.brakePressed or self.mads_ndlob) and \
                   (not CS.belowLaneChangeSpeed or (not (((self.sm.frame - self.last_blinker_frame) * DT_CTRL) < 1.0) and
                   not (CS.leftBlinker or CS.rightBlinker))) and CS.latActive and self.sm['liveCalibration'].calStatus == log.LiveCalibrationData.Status.calibrated and \
                   not self.process_not_running
    CC.longActive = self.enabled_long and not (CS.brakePressed and (not self.CS_prev.brakePressed or not CS.standstill)) and not self.events.contains(ET.OVERRIDE_LONGITUDINAL)

    actuators = CC.actuators
    actuators.longControlState = self.LoC.long_control_state

    # Enable blinkers while lane changing
    if blinker_svs.laneChangeState != LaneChangeState.off:
      CC.leftBlinker = blinker_svs.laneChangeDirection == LaneChangeDirection.left
      CC.rightBlinker = blinker_svs.laneChangeDirection == LaneChangeDirection.right

    if CS.leftBlinker or CS.rightBlinker:
      self.last_blinker_frame = self.sm.frame

    # State specific actions

    if not CC.latActive:
      self.LaC.reset()
    if not CC.longActive:
      self.LoC.reset(v_pid=CS.vEgo)

    if not self.joystick_mode:
      # accel PID loop
      pid_accel_limits = self.CI.get_pid_accel_limits(self.CP, CS.vEgo, self.v_cruise_helper.v_cruise_kph * CV.KPH_TO_MS)
      t_since_plan = (self.sm.frame - self.sm.recv_frame['longitudinalPlan']) * DT_CTRL
      actuators.accel = self.LoC.update(CC.longActive, CS, long_plan, pid_accel_limits, t_since_plan)

      # Steering PID loop and lateral MPC
      if self.model_use_lateral_planner:
        self.desired_curvature = get_lag_adjusted_curvature(self.CP, CS.vEgo, lat_plan.psis, lat_plan.curvatures)
      else:
        self.desired_curvature = clip_curvature(CS.vEgo, self.desired_curvature, model_v2.action.desiredCurvature)
      actuators.curvature = self.desired_curvature
      actuators.steer, actuators.steeringAngleDeg, lac_log = self.LaC.update(CC.latActive, CS, self.VM, lp,
                                                                             self.steer_limited, self.desired_curvature,
                                                                             self.sm['liveLocationKalman'],
                                                                             model_data=model_v2)
      if self.model_use_lateral_planner:
        actuators.curvature = self.desired_curvature
    else:
      lac_log = log.ControlsState.LateralDebugState.new_message()
      if self.sm.recv_frame['testJoystick'] > 0:
        # reset joystick if it hasn't been received in a while
        should_reset_joystick = (self.sm.frame - self.sm.recv_frame['testJoystick'])*DT_CTRL > 0.2
        if not should_reset_joystick:
          joystick_axes = self.sm['testJoystick'].axes
        else:
          joystick_axes = [0.0, 0.0]

        if CC.longActive:
          actuators.accel = 4.0*clip(joystick_axes[0], -1, 1)

        if CC.latActive:
          steer = clip(joystick_axes[1], -1, 1)
          # max angle is 45 for angle-based cars, max curvature is 0.02
          actuators.steer, actuators.steeringAngleDeg, actuators.curvature = steer, steer * 90., steer * -0.02

        lac_log.active = self.active
        lac_log.steeringAngleDeg = CS.steeringAngleDeg
        lac_log.output = actuators.steer
        lac_log.saturated = abs(actuators.steer) >= 0.9

    if CS.steeringPressed:
      self.last_steering_pressed_frame = self.sm.frame
    recent_steer_pressed = (self.sm.frame - self.last_steering_pressed_frame)*DT_CTRL < 2.0

    # Send a "steering required alert" if saturation count has reached the limit
    if lac_log.active and not recent_steer_pressed and not self.CP.notCar and CS.madsEnabled:
      if self.CP.lateralTuning.which() == 'torque' and not self.joystick_mode:
        undershooting = abs(lac_log.desiredLateralAccel) / abs(1e-3 + lac_log.actualLateralAccel) > 1.2
        turning = abs(lac_log.desiredLateralAccel) > 1.0
        good_speed = CS.vEgo > 5
        max_torque = abs(self.last_actuators.steer) > 0.99
        if undershooting and turning and good_speed and max_torque:
          lac_log.active and self.events.add(EventName.steerSaturated)
      elif lac_log.saturated:
        # TODO probably should not use dpath_points but curvature
        dpath_points = lat_plan.dPathPoints if self.model_use_lateral_planner else model_v2.position.y
        if len(dpath_points):
          # Check if we deviated from the path
          # TODO use desired vs actual curvature
          if self.CP.steerControlType == car.CarParams.SteerControlType.angle:
            steering_value = actuators.steeringAngleDeg
          else:
            steering_value = actuators.steer

          left_deviation = steering_value > 0 and dpath_points[0] < -0.20
          right_deviation = steering_value < 0 and dpath_points[0] > 0.20

          if left_deviation or right_deviation:
            self.events.add(EventName.steerSaturated)

    # Ensure no NaNs/Infs
    for p in ACTUATOR_FIELDS:
      attr = getattr(actuators, p)
      if not isinstance(attr, SupportsFloat):
        continue

      if not math.isfinite(attr):
        cloudlog.error(f"actuators.{p} not finite {actuators.to_dict()}")
        setattr(actuators, p, 0.0)

    return CC, lac_log

  def publish_logs(self, CS, start_time, CC, lac_log):
    """Send actuators and hud commands to the car, send controlsstate and MPC logging"""

    # Orientation and angle rates can be useful for carcontroller
    # Only calibrated (car) frame is relevant for the carcontroller
    orientation_value = list(self.sm['liveLocationKalman'].calibratedOrientationNED.value)
    if len(orientation_value) > 2:
      CC.orientationNED = orientation_value
    angular_rate_value = list(self.sm['liveLocationKalman'].angularVelocityCalibrated.value)
    if len(angular_rate_value) > 2:
      CC.angularVelocity = angular_rate_value

    CC.cruiseControl.override = self.enabled_long and not CC.longActive and self.CP.openpilotLongitudinalControl
    CC.cruiseControl.cancel = CS.cruiseState.enabled and (not self.enabled_long or (CS.brakePressed and (not self.CS_prev.brakePressed or not CS.standstill)))
    if self.joystick_mode and self.sm.recv_frame['testJoystick'] > 0 and self.sm['testJoystick'].buttons[0]:
      CC.cruiseControl.cancel = True

    speeds = self.sm['longitudinalPlan'].speeds
    if len(speeds):
      CC.cruiseControl.resume = self.enabled_long and CS.cruiseState.standstill and speeds[-1] > 0.1
    CC.vCruise = float(self.v_cruise_helper.v_cruise_kph)

    hudControl = CC.hudControl
    hudControl.setSpeed = float(self.v_cruise_helper.v_cruise_cluster_kph * CV.KPH_TO_MS)
    hudControl.speedVisible = self.enabled_long
    hudControl.lanesVisible = self.enabled
    hudControl.leadVisible = self.sm['longitudinalPlan'].hasLead

    hudControl.rightLaneVisible = True
    hudControl.leftLaneVisible = True

    recent_blinker = (self.sm.frame - self.last_blinker_frame) * DT_CTRL < 5.0  # 5s blinker cooldown
    ldw_allowed = self.is_ldw_enabled and CS.vEgo > LDW_MIN_SPEED and not recent_blinker \
                  and not CC.latActive and self.sm['liveCalibration'].calStatus == log.LiveCalibrationData.Status.calibrated

    model_v2 = self.sm['modelV2']
    desire_prediction = model_v2.meta.desirePrediction
    if len(desire_prediction) and ldw_allowed:
      right_lane_visible = model_v2.laneLineProbs[2] > 0.5
      left_lane_visible = model_v2.laneLineProbs[1] > 0.5
      l_lane_change_prob = desire_prediction[Desire.laneChangeLeft]
      r_lane_change_prob = desire_prediction[Desire.laneChangeRight]

      lane_lines = model_v2.laneLines
      l_lane_close = left_lane_visible and (lane_lines[1].y[0] > -(1.08 + CAMERA_OFFSET))
      r_lane_close = right_lane_visible and (lane_lines[2].y[0] < (1.08 - CAMERA_OFFSET))

      hudControl.leftLaneDepart = bool(l_lane_change_prob > LANE_DEPARTURE_THRESHOLD and l_lane_close)
      hudControl.rightLaneDepart = bool(r_lane_change_prob > LANE_DEPARTURE_THRESHOLD and r_lane_close)

    if hudControl.rightLaneDepart or hudControl.leftLaneDepart:
      self.events.add(EventName.ldw)

    clear_event_types = set()
    if ET.WARNING not in self.current_alert_types:
      clear_event_types.add(ET.WARNING)
    if self.enabled and (self.CP.pcmCruise or (not self.CP.pcmCruise and self.v_cruise_helper.v_cruise_initialized)):
      clear_event_types.add(ET.NO_ENTRY)

    alerts = self.events.create_alerts(self.current_alert_types, [self.CP, CS, self.sm, self.is_metric, self.soft_disable_timer])
    self.AM.add_many(self.sm.frame, alerts)
    current_alert = self.AM.process_alerts(self.sm.frame, clear_event_types)
    if current_alert:
      hudControl.visualAlert = current_alert.visual_alert

    if not self.CP.passive and self.initialized:
      self.last_actuators = self.card.controls_update(CC)
      CC.actuatorsOutput = self.last_actuators
      if self.CP.steerControlType == car.CarParams.SteerControlType.angle:
        self.steer_limited = abs(CC.actuators.steeringAngleDeg - CC.actuatorsOutput.steeringAngleDeg) > \
                             STEER_ANGLE_SATURATION_THRESHOLD
      else:
        self.steer_limited = abs(CC.actuators.steer - CC.actuatorsOutput.steer) > 1e-2

    force_decel = (self.sm['driverMonitoringState'].awarenessStatus < 0.) or \
                  (self.state == State.softDisabling)

    # Curvature & Steering angle
    lp = self.sm['liveParameters']
    lp_mono_time_svs = 'lateralPlanDEPRECATED' if self.model_use_lateral_planner else 'modelV2'

    steer_angle_without_offset = math.radians(CS.steeringAngleDeg - lp.angleOffsetDeg)
    curvature = -self.VM.calc_curvature(steer_angle_without_offset, CS.vEgo, lp.roll)

    # controlsState
    dat = messaging.new_message('controlsState')
    dat.valid = CS.canValid
    controlsState = dat.controlsState
    if current_alert:
      controlsState.alertText1 = current_alert.alert_text_1
      controlsState.alertText2 = current_alert.alert_text_2
      controlsState.alertSize = current_alert.alert_size
      controlsState.alertStatus = current_alert.alert_status
      controlsState.alertBlinkingRate = current_alert.alert_rate
      controlsState.alertType = current_alert.alert_type
      controlsState.alertSound = current_alert.audible_alert

    controlsState.longitudinalPlanMonoTime = self.sm.logMonoTime['longitudinalPlan']
    controlsState.lateralPlanMonoTime = self.sm.logMonoTime[lp_mono_time_svs]
    controlsState.enabled = not (CS.brakePressed and (not self.CS_prev.brakePressed or not CS.standstill)) and (self.enabled or CS.cruiseState.enabled) and CS.gearShifter not in [GearShifter.park, GearShifter.reverse]
    controlsState.active = not (CS.brakePressed and (not self.CS_prev.brakePressed or not CS.standstill)) and (self.active or CS.cruiseState.enabled)
    controlsState.curvature = curvature
    controlsState.desiredCurvature = self.desired_curvature
    controlsState.state = self.state
    controlsState.engageable = not self.events.contains(ET.NO_ENTRY)
    controlsState.longControlState = self.LoC.long_control_state
    controlsState.vPid = float(self.LoC.v_pid)
    controlsState.vCruise = float(self.v_cruise_helper.v_cruise_kph)
    controlsState.vCruiseCluster = float(self.v_cruise_helper.v_cruise_cluster_kph)
    controlsState.upAccelCmd = float(self.LoC.pid.p)
    controlsState.uiAccelCmd = float(self.LoC.pid.i)
    controlsState.ufAccelCmd = float(self.LoC.pid.f)
    controlsState.cumLagMs = -self.rk.remaining * 1000.
    controlsState.startMonoTime = int(start_time * 1e9)
    controlsState.forceDecel = bool(force_decel)
    controlsState.canErrorCounter = self.card.can_rcv_cum_timeout_counter
    controlsState.experimentalMode = self.experimental_mode

    lat_tuning = self.CP.lateralTuning.which()
    if self.joystick_mode:
      controlsState.lateralControlState.debugState = lac_log
    elif self.CP.steerControlType == car.CarParams.SteerControlType.angle:
      controlsState.lateralControlState.angleState = lac_log
    elif lat_tuning == 'pid':
      controlsState.lateralControlState.pidState = lac_log
    elif lat_tuning == 'torque':
      controlsState.lateralControlState.torqueState = lac_log

    self.pm.send('controlsState', dat)

<<<<<<< HEAD
    dat_sp = messaging.new_message('controlsStateSP')
    controlsStateSP = dat_sp.controlsStateSP

    controlsStateSP.lateralState = lat_tuning

    if self.enable_nnff and lat_tuning == 'torque':
      controlsStateSP.lateralControlState.torqueState = self.LaC.pid_long_sp

    self.pm.send('controlsStateSP', dat_sp)

    # carState
=======
>>>>>>> b8773a10
    car_events = self.events.to_msg()

    self.card.state_publish(car_events)

    # onroadEvents - logged every second or on change
    if (self.sm.frame % int(1. / DT_CTRL) == 0) or (self.events.names != self.events_prev):
      ce_send = messaging.new_message('onroadEvents', len(self.events))
      ce_send.valid = True
      ce_send.onroadEvents = car_events
      self.pm.send('onroadEvents', ce_send)
    self.events_prev = self.events.names.copy()

    # carControl
    cc_send = messaging.new_message('carControl')
    cc_send.valid = CS.canValid
    cc_send.carControl = CC
    self.pm.send('carControl', cc_send)

    # copy CarControl to pass to CarInterface on the next iteration
    self.CC = CC

  def step(self):
    start_time = time.monotonic()

    # Sample data from sockets and get a carState
    CS = self.data_sample()
    cloudlog.timestamp("Data sampled")

    self.update_events(CS)
    cloudlog.timestamp("Events updated")

    if not self.CP.passive and self.initialized:
      # Update control state
      self.state_transition(CS)

    # Compute actuators (runs PID loops and lateral MPC)
    CC, lac_log = self.state_control(CS)

    # Publish data
    self.publish_logs(CS, start_time, CC, lac_log)

    self.CS_prev = CS

  def params_thread(self, evt):
    while not evt.is_set():
      self.is_metric = self.params.get_bool("IsMetric")
      self.experimental_mode = self.params.get_bool("ExperimentalMode") and self.CP.openpilotLongitudinalControl
      if self.CP.notCar:
        self.joystick_mode = self.params.get_bool("JoystickDebugMode")

      self.lane_change_set_timer = int(self.params.get("AutoLaneChangeTimer", encoding="utf8"))
      self.reverse_acc_change = self.params.get_bool("ReverseAccChange")
      self.dynamic_experimental_control = self.params.get_bool("DynamicExperimentalControl")

      if self.sm.frame % int(2.5 / DT_CTRL) == 0:
        self.live_torque = self.params.get_bool("LiveTorque")
      time.sleep(0.1)

  def controlsd_thread(self):
    e = threading.Event()
    t = threading.Thread(target=self.params_thread, args=(e, ))
    try:
      t.start()
      while True:
        self.step()
        self.rk.monitor_time()
    except SystemExit:
      e.set()
      t.join()


def main():
  controls = Controls()
  controls.controlsd_thread()


if __name__ == "__main__":
  main()<|MERGE_RESOLUTION|>--- conflicted
+++ resolved
@@ -18,32 +18,22 @@
 from openpilot.common.params import Params
 from openpilot.common.realtime import config_realtime_process, Priority, Ratekeeper, DT_CTRL
 from openpilot.common.swaglog import cloudlog
-<<<<<<< HEAD
-from openpilot.system.version import get_short_branch
+
 from openpilot.selfdrive.athena.registration import is_registered_device
-from openpilot.selfdrive.boardd.boardd import can_list_to_can_capnp
-from openpilot.selfdrive.car.car_helpers import get_car, get_startup_event, get_one_can
-from openpilot.selfdrive.controls.lib.drive_helpers import VCruiseHelper, clip_curvature, get_lag_adjusted_curvature
-=======
-
 from openpilot.selfdrive.boardd.boardd import can_list_to_can_capnp
 from openpilot.selfdrive.car.car_helpers import get_car, get_startup_event, get_one_can
 from openpilot.selfdrive.car.interfaces import CarInterfaceBase
 from openpilot.selfdrive.controls.lib.alertmanager import AlertManager, set_offroad_alert
-from openpilot.selfdrive.controls.lib.drive_helpers import VCruiseHelper, clip_curvature
+from openpilot.selfdrive.controls.lib.drive_helpers import VCruiseHelper, clip_curvature, get_lag_adjusted_curvature
 from openpilot.selfdrive.controls.lib.events import Events, ET
->>>>>>> b8773a10
 from openpilot.selfdrive.controls.lib.latcontrol import LatControl, MIN_LATERAL_CONTROL_SPEED
 from openpilot.selfdrive.controls.lib.latcontrol_pid import LatControlPID
 from openpilot.selfdrive.controls.lib.latcontrol_angle import LatControlAngle, STEER_ANGLE_SATURATION_THRESHOLD
 from openpilot.selfdrive.controls.lib.latcontrol_torque import LatControlTorque
 from openpilot.selfdrive.controls.lib.longcontrol import LongControl
 from openpilot.selfdrive.controls.lib.vehicle_model import VehicleModel
-<<<<<<< HEAD
 from openpilot.selfdrive.sunnypilot import get_model_generation
-=======
-
->>>>>>> b8773a10
+
 from openpilot.system.hardware import HARDWARE
 from openpilot.system.version import get_short_branch
 
@@ -75,25 +65,9 @@
 ENABLED_STATES = (State.preEnabled, *ACTIVE_STATES)
 
 
-<<<<<<< HEAD
-class Controls:
-  def __init__(self, CI=None):
-    config_realtime_process(4, Priority.CTRL_HIGH)
-
-    # Ensure the current branch is cached, otherwise the first iteration of controlsd lags
-    self.branch = get_short_branch()
-
-    # Setup sockets
-    self.pm = messaging.PubMaster(['sendcan', 'controlsState', 'carState',
-                                   'carControl', 'onroadEvents', 'carParams', 'controlsStateSP'])
-
-    self.sensor_packets = ["accelerometer", "gyroscope"]
-    self.camera_packets = ["roadCameraState", "driverCameraState", "wideRoadCameraState"]
-=======
 class CarD:
   CI: CarInterfaceBase
   CS: car.CarState
->>>>>>> b8773a10
 
   def __init__(self, CI=None):
     self.can_sock = messaging.sub_sock('can', timeout=20)
@@ -104,7 +78,139 @@
     self.can_rcv_cum_timeout_counter = 0  # cumulative timeout count
 
     self.params = Params()
-<<<<<<< HEAD
+
+    if CI is None:
+      # wait for one pandaState and one CAN packet
+      print("Waiting for CAN messages...")
+      get_one_can(self.can_sock)
+
+      num_pandas = len(messaging.recv_one_retry(self.sm.sock['pandaStates']).pandaStates)
+      experimental_long_allowed = self.params.get_bool("ExperimentalLongitudinalEnabled")
+      self.CI, self.CP = get_car(self.can_sock, self.pm.sock['sendcan'], experimental_long_allowed, num_pandas)
+    else:
+      self.CI, self.CP = CI, CI.CP
+
+    # set alternative experiences from parameters
+    disengage_on_accelerator = self.params.get_bool("DisengageOnAccelerator")
+    enable_mads = self.params.get_bool("EnableMads")
+    mads_disengage_lateral_on_brake = self.params.get_bool("DisengageLateralOnBrake")
+    mads_dlob = enable_mads and mads_disengage_lateral_on_brake
+    mads_ndlob = enable_mads and not mads_disengage_lateral_on_brake
+    self.CP.alternativeExperience = 0
+    if not disengage_on_accelerator:
+      self.CP.alternativeExperience |= ALTERNATIVE_EXPERIENCE.DISABLE_DISENGAGE_ON_GAS
+    if mads_dlob:
+      self.CP.alternativeExperience |= ALTERNATIVE_EXPERIENCE.ENABLE_MADS
+    elif mads_ndlob:
+      self.CP.alternativeExperience |= ALTERNATIVE_EXPERIENCE.MADS_DISABLE_DISENGAGE_LATERAL_ON_BRAKE
+
+    if self.CP.customStockLongAvailable and self.CP.pcmCruise and self.params.get_bool("CustomStockLong"):
+      self.CP.pcmCruiseSpeed = False
+
+    car_recognized = self.CP.carName != 'mock'
+    openpilot_enabled_toggle = self.params.get_bool("OpenpilotEnabledToggle")
+
+    controller_available = self.CI.CC is not None and openpilot_enabled_toggle and not self.CP.dashcamOnly
+
+    self.CP.passive = not car_recognized or not controller_available or self.CP.dashcamOnly
+    if self.CP.passive:
+      safety_config = car.CarParams.SafetyConfig.new_message()
+      safety_config.safetyModel = car.CarParams.SafetyModel.noOutput
+      self.CP.safetyConfigs = [safety_config]
+
+    # Write previous route's CarParams
+    prev_cp = self.params.get("CarParamsPersistent")
+    if prev_cp is not None:
+      self.params.put("CarParamsPrevRoute", prev_cp)
+
+    # Write CarParams for radard
+    cp_bytes = self.CP.to_bytes()
+    self.params.put("CarParams", cp_bytes)
+    self.params.put_nonblocking("CarParamsCache", cp_bytes)
+    self.params.put_nonblocking("CarParamsPersistent", cp_bytes)
+
+  def initialize(self):
+    """Initialize CarInterface, once controls are ready"""
+    self.CI.init(self.CP, self.can_sock, self.pm.sock['sendcan'])
+
+  def state_update(self, CC: car.CarControl):
+    """carState update loop, driven by can"""
+
+    # TODO: This should not depend on carControl
+
+    # Update carState from CAN
+    can_strs = messaging.drain_sock_raw(self.can_sock, wait_for_one=True)
+    self.CS = self.CI.update(CC, can_strs)
+
+    self.sm.update(0)
+
+    can_rcv_valid = len(can_strs) > 0
+
+    # Check for CAN timeout
+    if not can_rcv_valid:
+      self.can_rcv_timeout_counter += 1
+      self.can_rcv_cum_timeout_counter += 1
+    else:
+      self.can_rcv_timeout_counter = 0
+
+    self.can_rcv_timeout = self.can_rcv_timeout_counter >= 5
+
+    if can_rcv_valid and REPLAY:
+      self.can_log_mono_time = messaging.log_from_bytes(can_strs[0]).logMonoTime
+
+    return self.CS
+
+  def state_publish(self, car_events):
+    """carState and carParams publish loop"""
+
+    # TODO: carState should be independent of the event loop
+
+    # carState
+    cs_send = messaging.new_message('carState')
+    cs_send.valid = self.CS.canValid
+    cs_send.carState = self.CS
+    cs_send.carState.events = car_events
+    self.pm.send('carState', cs_send)
+
+    # carParams - logged every 50 seconds (> 1 per segment)
+    if (self.sm.frame % int(50. / DT_CTRL) == 0):
+      cp_send = messaging.new_message('carParams')
+      cp_send.valid = True
+      cp_send.carParams = self.CP
+      self.pm.send('carParams', cp_send)
+
+  def controls_update(self, CC: car.CarControl):
+    """control update loop, driven by carControl"""
+
+    # send car controls over can
+    now_nanos = self.can_log_mono_time if REPLAY else int(time.monotonic() * 1e9)
+    actuators_output, can_sends = self.CI.apply(CC, now_nanos)
+    self.pm.send('sendcan', can_list_to_can_capnp(can_sends, msgtype='sendcan', valid=self.CS.canValid))
+
+    return actuators_output
+
+
+class Controls:
+  def __init__(self, CI=None):
+    self.card = CarD(CI)
+
+    self.CP = self.card.CP
+    self.CI = self.card.CI
+
+    config_realtime_process(4, Priority.CTRL_HIGH)
+
+    # Ensure the current branch is cached, otherwise the first iteration of controlsd lags
+    self.branch = get_short_branch()
+
+    # Setup sockets
+    self.pm = messaging.PubMaster(['controlsState', 'carControl', 'onroadEvents', 'controlsStateSP'])
+
+    self.sensor_packets = ["accelerometer", "gyroscope"]
+    self.camera_packets = ["roadCameraState", "driverCameraState", "wideRoadCameraState"]
+
+    self.log_sock = messaging.sub_sock('androidLog')
+
+    self.params = Params()
 
     self.d_camera_hardware_missing = self.params.get_bool("DriverCameraHardwareMissing") and not is_registered_device()
     if self.d_camera_hardware_missing:
@@ -121,154 +227,6 @@
                                    'driverMonitoringState', 'longitudinalPlan', 'liveLocationKalman',
                                    'managerState', 'liveParameters', 'radarState', 'liveTorqueParameters',
                                    'testJoystick', 'longitudinalPlanSP', 'modelV2SP'] + self.camera_packets + self.sensor_packets + lateral_plan_svs,
-                                  ignore_alive=ignore, ignore_avg_freq=ignore+['radarState', 'testJoystick'], ignore_valid=['testJoystick', ],
-                                  frequency=int(1/DT_CTRL))
-=======
->>>>>>> b8773a10
-
-    if CI is None:
-      # wait for one pandaState and one CAN packet
-      print("Waiting for CAN messages...")
-      get_one_can(self.can_sock)
-
-      num_pandas = len(messaging.recv_one_retry(self.sm.sock['pandaStates']).pandaStates)
-      experimental_long_allowed = self.params.get_bool("ExperimentalLongitudinalEnabled")
-      self.CI, self.CP = get_car(self.can_sock, self.pm.sock['sendcan'], experimental_long_allowed, num_pandas)
-    else:
-      self.CI, self.CP = CI, CI.CP
-
-    # set alternative experiences from parameters
-<<<<<<< HEAD
-    self.disengage_on_accelerator = self.params.get_bool("DisengageOnAccelerator")
-    self.enable_mads = self.params.get_bool("EnableMads")
-    self.mads_disengage_lateral_on_brake = self.params.get_bool("DisengageLateralOnBrake")
-    self.mads_dlob = self.enable_mads and self.mads_disengage_lateral_on_brake
-    self.mads_ndlob = self.enable_mads and not self.mads_disengage_lateral_on_brake
-=======
-    disengage_on_accelerator = self.params.get_bool("DisengageOnAccelerator")
->>>>>>> b8773a10
-    self.CP.alternativeExperience = 0
-    if not disengage_on_accelerator:
-      self.CP.alternativeExperience |= ALTERNATIVE_EXPERIENCE.DISABLE_DISENGAGE_ON_GAS
-    if self.mads_dlob:
-      self.CP.alternativeExperience |= ALTERNATIVE_EXPERIENCE.ENABLE_MADS
-    elif self.mads_ndlob:
-      self.CP.alternativeExperience |= ALTERNATIVE_EXPERIENCE.MADS_DISABLE_DISENGAGE_LATERAL_ON_BRAKE
-
-    if self.CP.customStockLongAvailable and self.CP.pcmCruise and self.params.get_bool("CustomStockLong"):
-      self.CP.pcmCruiseSpeed = False
-
-    car_recognized = self.CP.carName != 'mock'
-    openpilot_enabled_toggle = self.params.get_bool("OpenpilotEnabledToggle")
-
-    controller_available = self.CI.CC is not None and openpilot_enabled_toggle and not self.CP.dashcamOnly
-
-    self.CP.passive = not car_recognized or not controller_available or self.CP.dashcamOnly
-    if self.CP.passive:
-      safety_config = car.CarParams.SafetyConfig.new_message()
-      safety_config.safetyModel = car.CarParams.SafetyModel.noOutput
-      self.CP.safetyConfigs = [safety_config]
-
-    # Write previous route's CarParams
-    prev_cp = self.params.get("CarParamsPersistent")
-    if prev_cp is not None:
-      self.params.put("CarParamsPrevRoute", prev_cp)
-
-    # Write CarParams for radard
-    cp_bytes = self.CP.to_bytes()
-    self.params.put("CarParams", cp_bytes)
-    self.params.put_nonblocking("CarParamsCache", cp_bytes)
-    self.params.put_nonblocking("CarParamsPersistent", cp_bytes)
-
-  def initialize(self):
-    """Initialize CarInterface, once controls are ready"""
-    self.CI.init(self.CP, self.can_sock, self.pm.sock['sendcan'])
-
-  def state_update(self, CC: car.CarControl):
-    """carState update loop, driven by can"""
-
-    # TODO: This should not depend on carControl
-
-    # Update carState from CAN
-    can_strs = messaging.drain_sock_raw(self.can_sock, wait_for_one=True)
-    self.CS = self.CI.update(CC, can_strs)
-
-    self.sm.update(0)
-
-    can_rcv_valid = len(can_strs) > 0
-
-    # Check for CAN timeout
-    if not can_rcv_valid:
-      self.can_rcv_timeout_counter += 1
-      self.can_rcv_cum_timeout_counter += 1
-    else:
-      self.can_rcv_timeout_counter = 0
-
-    self.can_rcv_timeout = self.can_rcv_timeout_counter >= 5
-
-    if can_rcv_valid and REPLAY:
-      self.can_log_mono_time = messaging.log_from_bytes(can_strs[0]).logMonoTime
-
-    return self.CS
-
-  def state_publish(self, car_events):
-    """carState and carParams publish loop"""
-
-    # TODO: carState should be independent of the event loop
-
-    # carState
-    cs_send = messaging.new_message('carState')
-    cs_send.valid = self.CS.canValid
-    cs_send.carState = self.CS
-    cs_send.carState.events = car_events
-    self.pm.send('carState', cs_send)
-
-    # carParams - logged every 50 seconds (> 1 per segment)
-    if (self.sm.frame % int(50. / DT_CTRL) == 0):
-      cp_send = messaging.new_message('carParams')
-      cp_send.valid = True
-      cp_send.carParams = self.CP
-      self.pm.send('carParams', cp_send)
-
-  def controls_update(self, CC: car.CarControl):
-    """control update loop, driven by carControl"""
-
-    # send car controls over can
-    now_nanos = self.can_log_mono_time if REPLAY else int(time.monotonic() * 1e9)
-    actuators_output, can_sends = self.CI.apply(CC, now_nanos)
-    self.pm.send('sendcan', can_list_to_can_capnp(can_sends, msgtype='sendcan', valid=self.CS.canValid))
-
-    return actuators_output
-
-
-class Controls:
-  def __init__(self, CI=None):
-    self.card = CarD(CI)
-
-    self.CP = self.card.CP
-    self.CI = self.card.CI
-
-    config_realtime_process(4, Priority.CTRL_HIGH)
-
-    # Ensure the current branch is cached, otherwise the first iteration of controlsd lags
-    self.branch = get_short_branch()
-
-    # Setup sockets
-    self.pm = messaging.PubMaster(['controlsState', 'carControl', 'onroadEvents'])
-
-    self.sensor_packets = ["accelerometer", "gyroscope"]
-    self.camera_packets = ["roadCameraState", "driverCameraState", "wideRoadCameraState"]
-
-    self.log_sock = messaging.sub_sock('androidLog')
-
-    self.params = Params()
-    ignore = self.sensor_packets + ['testJoystick']
-    if SIMULATION:
-      ignore += ['driverCameraState', 'managerState']
-    self.sm = messaging.SubMaster(['deviceState', 'pandaStates', 'peripheralState', 'modelV2', 'liveCalibration',
-                                   'driverMonitoringState', 'longitudinalPlan', 'liveLocationKalman',
-                                   'managerState', 'liveParameters', 'radarState', 'liveTorqueParameters',
-                                   'testJoystick', 'longitudinalPlanSP', 'modelV2SP'] + self.camera_packets + self.sensor_packets,
                                   ignore_alive=ignore, ignore_avg_freq=ignore+['radarState', 'testJoystick'], ignore_valid=['testJoystick', ],
                                   frequency=int(1/DT_CTRL))
 
@@ -341,6 +299,9 @@
     self.live_torque = self.params.get_bool("LiveTorque")
     self.torqued_override = self.params.get_bool("TorquedOverride")
 
+    self.enable_mads = self.params.get_bool("EnableMads")
+    self.mads_disengage_lateral_on_brake = self.params.get_bool("DisengageLateralOnBrake")
+    self.mads_ndlob = self.enable_mads and not self.mads_disengage_lateral_on_brake
     self.process_not_running = False
 
     self.custom_model, self.model_gen = get_model_generation(self.params)
@@ -1055,7 +1016,6 @@
 
     self.pm.send('controlsState', dat)
 
-<<<<<<< HEAD
     dat_sp = messaging.new_message('controlsStateSP')
     controlsStateSP = dat_sp.controlsStateSP
 
@@ -1066,9 +1026,6 @@
 
     self.pm.send('controlsStateSP', dat_sp)
 
-    # carState
-=======
->>>>>>> b8773a10
     car_events = self.events.to_msg()
 
     self.card.state_publish(car_events)
