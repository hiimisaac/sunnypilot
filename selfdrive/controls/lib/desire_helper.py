from cereal import log
from common.conversions import Conversions as CV
from common.params import Params
from common.realtime import DT_MDL

LaneChangeState = log.LateralPlan.LaneChangeState
LaneChangeDirection = log.LateralPlan.LaneChangeDirection

LANE_CHANGE_SPEED_MIN = 20 * CV.MPH_TO_MS
LANE_CHANGE_TIME_MAX = 10.

DESIRES = {
  LaneChangeDirection.none: {
    LaneChangeState.off: log.LateralPlan.Desire.none,
    LaneChangeState.preLaneChange: log.LateralPlan.Desire.none,
    LaneChangeState.laneChangeStarting: log.LateralPlan.Desire.none,
    LaneChangeState.laneChangeFinishing: log.LateralPlan.Desire.none,
  },
  LaneChangeDirection.left: {
    LaneChangeState.off: log.LateralPlan.Desire.none,
    LaneChangeState.preLaneChange: log.LateralPlan.Desire.none,
    LaneChangeState.laneChangeStarting: log.LateralPlan.Desire.laneChangeLeft,
    LaneChangeState.laneChangeFinishing: log.LateralPlan.Desire.laneChangeLeft,
  },
  LaneChangeDirection.right: {
    LaneChangeState.off: log.LateralPlan.Desire.none,
    LaneChangeState.preLaneChange: log.LateralPlan.Desire.none,
    LaneChangeState.laneChangeStarting: log.LateralPlan.Desire.laneChangeRight,
    LaneChangeState.laneChangeFinishing: log.LateralPlan.Desire.laneChangeRight,
  },
}


class DesireHelper:
  def __init__(self):
    self.lane_change_state = LaneChangeState.off
    self.lane_change_direction = LaneChangeDirection.none
    self.lane_change_timer = 0.0
    self.lane_change_ll_prob = 1.0
    self.keep_pulse_timer = 0.0
    self.prev_one_blinker = False
    self.desire = log.LateralPlan.Desire.none

    self.param_s = Params()
    self.lane_change_wait_timer = 0
    self.prev_lane_change = False

  def update(self, carstate, lateral_active, lane_change_prob):
    lane_change_set_timer = int(self.param_s.get("AutoLaneChangeTimer", encoding="utf8"))
    lane_change_auto_timer = 0.0 if lane_change_set_timer == 0 else 0.1 if lane_change_set_timer == 1 else \
                             0.5 if lane_change_set_timer == 2 else 1.0 if lane_change_set_timer == 3 else \
                             1.5 if lane_change_set_timer == 4 else 2.0
    v_ego = carstate.vEgo
    one_blinker = carstate.leftBlinker != carstate.rightBlinker
    below_lane_change_speed = v_ego < LANE_CHANGE_SPEED_MIN

    if not lateral_active or self.lane_change_timer > LANE_CHANGE_TIME_MAX:
      self.lane_change_state = LaneChangeState.off
      self.lane_change_direction = LaneChangeDirection.none
      self.prev_lane_change = False
    else:
      # LaneChangeState.off
      if self.lane_change_state == LaneChangeState.off and one_blinker and not self.prev_one_blinker and not below_lane_change_speed and not carstate.brakePressed:
        self.lane_change_state = LaneChangeState.preLaneChange
        self.lane_change_ll_prob = 1.0
        self.lane_change_wait_timer = 0

      # LaneChangeState.preLaneChange
      elif self.lane_change_state == LaneChangeState.preLaneChange:
        # Set lane change direction
        self.lane_change_direction = LaneChangeDirection.left if \
          carstate.leftBlinker else LaneChangeDirection.right

        torque_applied = carstate.steeringPressed and \
                         ((carstate.steeringTorque > 0 and self.lane_change_direction == LaneChangeDirection.left) or
                          (carstate.steeringTorque < 0 and self.lane_change_direction == LaneChangeDirection.right))

        blindspot_detected = ((carstate.leftBlindspot and self.lane_change_direction == LaneChangeDirection.left) or
                              (carstate.rightBlindspot and self.lane_change_direction == LaneChangeDirection.right))

        self.lane_change_wait_timer += DT_MDL
        if not one_blinker or below_lane_change_speed:
          self.lane_change_state = LaneChangeState.off
<<<<<<< HEAD
          self.prev_lane_change = False
        elif (torque_applied or ((lane_change_auto_timer and self.lane_change_wait_timer > lane_change_auto_timer) and not self.prev_lane_change)) and \
          not blindspot_detected:
=======
          self.lane_change_direction = LaneChangeDirection.none
        elif torque_applied and not blindspot_detected:
>>>>>>> fa310d9e
          self.lane_change_state = LaneChangeState.laneChangeStarting
          self.prev_lane_change = True

      # LaneChangeState.laneChangeStarting
      elif self.lane_change_state == LaneChangeState.laneChangeStarting:
        # fade out over .5s
        self.lane_change_ll_prob = max(self.lane_change_ll_prob - 2 * DT_MDL, 0.0)

        # 98% certainty
        if lane_change_prob < 0.02 and self.lane_change_ll_prob < 0.01:
          self.lane_change_state = LaneChangeState.laneChangeFinishing

      # LaneChangeState.laneChangeFinishing
      elif self.lane_change_state == LaneChangeState.laneChangeFinishing:
        # fade in laneline over 1s
        self.lane_change_ll_prob = min(self.lane_change_ll_prob + DT_MDL, 1.0)

        if self.lane_change_ll_prob > 0.99:
          self.lane_change_direction = LaneChangeDirection.none
          if one_blinker:
            self.lane_change_state = LaneChangeState.preLaneChange
          else:
            self.lane_change_state = LaneChangeState.off
            self.prev_lane_change = False

    if self.lane_change_state in (LaneChangeState.off, LaneChangeState.preLaneChange):
      self.lane_change_timer = 0.0
    else:
      self.lane_change_timer += DT_MDL

    self.prev_one_blinker = one_blinker

    self.desire = DESIRES[self.lane_change_direction][self.lane_change_state]

    # Send keep pulse once per second during LaneChangeStart.preLaneChange
    if self.lane_change_state in (LaneChangeState.off, LaneChangeState.laneChangeStarting):
      self.keep_pulse_timer = 0.0
    elif self.lane_change_state == LaneChangeState.preLaneChange:
      self.keep_pulse_timer += DT_MDL
      if self.keep_pulse_timer > 1.0:
        self.keep_pulse_timer = 0.0
      elif self.desire in (log.LateralPlan.Desire.keepLeft, log.LateralPlan.Desire.keepRight):
        self.desire = log.LateralPlan.Desire.none<|MERGE_RESOLUTION|>--- conflicted
+++ resolved
@@ -81,14 +81,10 @@
         self.lane_change_wait_timer += DT_MDL
         if not one_blinker or below_lane_change_speed:
           self.lane_change_state = LaneChangeState.off
-<<<<<<< HEAD
+          self.lane_change_direction = LaneChangeDirection.none
           self.prev_lane_change = False
         elif (torque_applied or ((lane_change_auto_timer and self.lane_change_wait_timer > lane_change_auto_timer) and not self.prev_lane_change)) and \
           not blindspot_detected:
-=======
-          self.lane_change_direction = LaneChangeDirection.none
-        elif torque_applied and not blindspot_detected:
->>>>>>> fa310d9e
           self.lane_change_state = LaneChangeState.laneChangeStarting
           self.prev_lane_change = True
 
