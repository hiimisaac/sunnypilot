import numpy as np
<<<<<<< HEAD
from openpilot.common.conversions import Conversions as CV
from openpilot.common.realtime import DT_MDL
from openpilot.common.numpy_fast import interp
from openpilot.common.params import Params
from openpilot.system.swaglog import cloudlog
from openpilot.selfdrive.controls.lib.lateral_mpc_lib.lat_mpc import LateralMpc
from openpilot.selfdrive.controls.lib.lateral_mpc_lib.lat_mpc import N as LAT_MPC_N
from openpilot.selfdrive.controls.lib.lane_planner import LanePlanner, TRAJECTORY_SIZE
=======
>>>>>>> 24aa4783
from openpilot.selfdrive.controls.lib.drive_helpers import CONTROL_N, MIN_SPEED, get_speed_error
from openpilot.selfdrive.controls.lib.desire_helper import DesireHelper
import cereal.messaging as messaging
from cereal import log

LaneChangeState = log.LateralPlan.LaneChangeState

class LateralPlanner:
  def __init__(self, CP, debug=False, use_lanelines=True):
    self.use_lanelines = use_lanelines
    self.LP = LanePlanner()
    self.DH = DesireHelper()

    # Vehicle model parameters used to calculate lateral movement of car
    self.factor1 = CP.wheelbase - CP.centerToFront
    self.factor2 = (CP.centerToFront * CP.mass) / (CP.wheelbase * CP.tireStiffnessRear)
    self.last_cloudlog_t = 0
    self.solution_invalid_cnt = 0

    self.path_xyz = np.zeros((TRAJECTORY_SIZE, 3))
    self.velocity_xyz = np.zeros((TRAJECTORY_SIZE, 3))
    self.v_plan = np.zeros((TRAJECTORY_SIZE,))
    self.x_sol = np.zeros((TRAJECTORY_SIZE, 4), dtype=np.float32)
    self.v_ego = MIN_SPEED
    self.l_lane_change_prob = 0.0
    self.r_lane_change_prob = 0.0
    self.d_path_w_lines_xyz = np.zeros((TRAJECTORY_SIZE, 3))

    self.debug_mode = debug

<<<<<<< HEAD
    self.lat_mpc = LateralMpc()
    self.reset_mpc(np.zeros(4))

    self.param_s = Params()
    self.dynamic_lane_profile = int(self.param_s.get("DynamicLaneProfile", encoding="utf8"))
    self.dynamic_lane_profile_status = True
    self.dynamic_lane_profile_status_buffer = False

    self.standstill_elapsed = 0.0
    self.standstill = False

    self.vision_curve_laneless = self.param_s.get_bool("VisionCurveLaneless")

    self.param_read_counter = 0
    self.read_param()

  def read_param(self):
    self.dynamic_lane_profile = int(self.param_s.get("DynamicLaneProfile", encoding='utf8'))
    if self.param_read_counter % 50 == 0:
      self.vision_curve_laneless = self.param_s.get_bool("VisionCurveLaneless")
    self.param_read_counter += 1

  def reset_mpc(self, x0=None):
    if x0 is None:
      x0 = np.zeros(4)
    self.x0 = x0
    self.lat_mpc.reset(x0=self.x0)

  def update(self, sm):
    self.read_param()
    self.standstill = sm['carState'].standstill
    # clip speed , lateral planning is not possible at 0 speed
    measured_curvature = sm['controlsState'].curvature
=======
  def update(self, sm):
>>>>>>> 24aa4783
    v_ego_car = sm['carState'].vEgo

    # Parse model predictions
    md = sm['modelV2']
<<<<<<< HEAD
    self.LP.parse_model(md)
    if len(md.position.x) == TRAJECTORY_SIZE and len(md.orientation.x) == TRAJECTORY_SIZE:
=======
    if len(md.position.x) == TRAJECTORY_SIZE and len(md.velocity.x) == TRAJECTORY_SIZE and len(md.lateralPlannerSolution.x) == TRAJECTORY_SIZE:
>>>>>>> 24aa4783
      self.path_xyz = np.column_stack([md.position.x, md.position.y, md.position.z])
      self.velocity_xyz = np.column_stack([md.velocity.x, md.velocity.y, md.velocity.z])
      car_speed = np.linalg.norm(self.velocity_xyz, axis=1) - get_speed_error(md, v_ego_car)
      self.v_plan = np.clip(car_speed, MIN_SPEED, np.inf)
      self.v_ego = self.v_plan[0]
      self.x_sol = np.column_stack([md.lateralPlannerSolution.x, md.lateralPlannerSolution.y, md.lateralPlannerSolution.yaw, md.lateralPlannerSolution.yawRate])

    # Lane change logic
    lane_change_prob = self.LP.l_lane_change_prob + self.LP.r_lane_change_prob
    self.DH.update(sm['carState'], sm['carControl'].latActive, lane_change_prob, md)

    # Turn off lanes during lane change
    if self.DH.desire == log.LateralPlan.Desire.laneChangeRight or self.DH.desire == log.LateralPlan.Desire.laneChangeLeft:
      self.LP.lll_prob *= self.DH.lane_change_ll_prob
      self.LP.rll_prob *= self.DH.lane_change_ll_prob
    self.d_path_w_lines_xyz = self.LP.get_d_path(self.v_ego, self.t_idxs, self.path_xyz)

    low_speed = v_ego_car < 10 * CV.MPH_TO_MS

    if not self.get_dynamic_lane_profile(sm['longitudinalPlanSP']) and not low_speed:
      self.path_xyz = self.d_path_w_lines_xyz
      self.dynamic_lane_profile_status = False
    else:
      self.path_xyz[:, 1] += self.LP.path_offset
      self.dynamic_lane_profile_status = True

<<<<<<< HEAD
    self.lat_mpc.set_weights(PATH_COST, LATERAL_MOTION_COST,
                             LATERAL_ACCEL_COST, LATERAL_JERK_COST,
                             STEERING_RATE_COST)

    y_pts = self.path_xyz[:LAT_MPC_N+1, 1]
    heading_pts = self.plan_yaw[:LAT_MPC_N+1]
    yaw_rate_pts = self.plan_yaw_rate[:LAT_MPC_N+1]
    self.y_pts = y_pts

    assert len(y_pts) == LAT_MPC_N + 1
    assert len(heading_pts) == LAT_MPC_N + 1
    assert len(yaw_rate_pts) == LAT_MPC_N + 1
    lateral_factor = np.clip(self.factor1 - (self.factor2 * self.v_plan**2), 0.0, np.inf)
    p = np.column_stack([self.v_plan, lateral_factor])
    self.lat_mpc.run(self.x0,
                     p,
                     y_pts,
                     heading_pts,
                     yaw_rate_pts)
    # init state for next iteration
    # mpc.u_sol is the desired second derivative of psi given x0 curv state.
    # with x0[3] = measured_yaw_rate, this would be the actual desired yaw rate.
    # instead, interpolate x_sol so that x0[3] is the desired yaw rate for lat_control.
    self.x0[3] = interp(DT_MDL, self.t_idxs[:LAT_MPC_N + 1], self.lat_mpc.x_sol[:, 3])

    #  Check for infeasible MPC solution
    mpc_nans = np.isnan(self.lat_mpc.x_sol[:, 3]).any()
    t = time.monotonic()
    if mpc_nans or self.lat_mpc.solution_status != 0:
      self.reset_mpc()
      self.x0[3] = measured_curvature * self.v_ego
      if t > self.last_cloudlog_t + 5.0:
        self.last_cloudlog_t = t
        cloudlog.warning("Lateral mpc - nan: True")

    if self.lat_mpc.cost > 1e6 or mpc_nans:
      self.solution_invalid_cnt += 1
    else:
      self.solution_invalid_cnt = 0

  def get_dynamic_lane_profile(self, longitudinal_plan_sp):
    if self.dynamic_lane_profile == 1:
      return True
    elif self.dynamic_lane_profile == 0:
      return False
    elif self.dynamic_lane_profile == 2:
      # laneless while lane change in progress
      if self.DH.lane_change_state in (LaneChangeState.laneChangeStarting, LaneChangeState.laneChangeFinishing):
        return True
      # only while lane change is off
      elif self.DH.lane_change_state == LaneChangeState.off:
        # laneline probability too low, we switch to laneless mode
        if (self.LP.lll_prob + self.LP.rll_prob) / 2 < 0.3 \
          or ((longitudinal_plan_sp.visionCurrentLatAcc > 1.0 or longitudinal_plan_sp.visionMaxPredLatAcc > 1.4)
           and self.vision_curve_laneless):
          self.dynamic_lane_profile_status_buffer = True
        if (self.LP.lll_prob + self.LP.rll_prob) / 2 > 0.5 \
          and ((longitudinal_plan_sp.visionCurrentLatAcc < 0.6 and longitudinal_plan_sp.visionMaxPredLatAcc < 0.7)
           or not self.vision_curve_laneless):
          self.dynamic_lane_profile_status_buffer = False
        if self.dynamic_lane_profile_status_buffer:  # in buffer mode, always laneless
          return True
    return False

=======
>>>>>>> 24aa4783
  def publish(self, sm, pm):
    plan_send = messaging.new_message('lateralPlan')
    plan_send.valid = sm.all_checks(service_list=['carState', 'controlsState', 'modelV2'])

    lateralPlan = plan_send.lateralPlan
    lateralPlan.modelMonoTime = sm.logMonoTime['modelV2']
    lateralPlan.dPathPoints = self.path_xyz[:,1].tolist()
    lateralPlan.psis = self.x_sol[0:CONTROL_N, 2].tolist()

    lateralPlan.curvatures = (self.x_sol[0:CONTROL_N, 3]/self.v_ego).tolist()
    lateralPlan.curvatureRates = [float(0) for _ in range(CONTROL_N-1)] # TODO: unused

    lateralPlan.mpcSolutionValid = bool(1)
    lateralPlan.solverExecutionTime = 0.0
    if self.debug_mode:
      lateralPlan.solverState = log.LateralPlan.SolverState.new_message()
      lateralPlan.solverState.x = self.x_sol.tolist()

    lateralPlan.desire = self.DH.desire
    lateralPlan.useLaneLines = self.use_lanelines
    lateralPlan.laneChangeState = self.DH.lane_change_state
    lateralPlan.laneChangeDirection = self.DH.lane_change_direction

    pm.send('lateralPlan', plan_send)

    plan_sp_send = messaging.new_message('lateralPlanSP')
    plan_sp_send.valid = sm.all_checks(service_list=['carState', 'controlsState', 'modelV2'])

    lateralPlanSP = plan_sp_send.lateralPlanSP

    lateralPlanSP.laneWidth = float(self.LP.lane_width)
    lateralPlanSP.lProb = float(self.LP.lll_prob)
    lateralPlanSP.rProb = float(self.LP.rll_prob)
    lateralPlanSP.dProb = float(self.LP.d_prob)

    lateralPlanSP.laneChangePrev = self.DH.prev_lane_change
    lateralPlanSP.laneChangeEdgeBlock = bool((self.DH.lane_change_state == LaneChangeState.preLaneChange) and self.DH.road_edge)

    lateralPlanSP.dynamicLaneProfile = int(self.dynamic_lane_profile)
    lateralPlanSP.dynamicLaneProfileStatus = bool(self.dynamic_lane_profile_status)

    lateralPlanSP.dPathWLinesX = [float(x) for x in self.d_path_w_lines_xyz[:, 0]]
    lateralPlanSP.dPathWLinesY = [float(y) for y in self.d_path_w_lines_xyz[:, 1]]

    if self.standstill:
      self.standstill_elapsed += DT_MDL
    else:
      self.standstill_elapsed = 0.0
    lateralPlanSP.standstillElapsed = int(self.standstill_elapsed)

    pm.send('lateralPlanSP', plan_sp_send)<|MERGE_RESOLUTION|>--- conflicted
+++ resolved
@@ -1,5 +1,5 @@
+import time
 import numpy as np
-<<<<<<< HEAD
 from openpilot.common.conversions import Conversions as CV
 from openpilot.common.realtime import DT_MDL
 from openpilot.common.numpy_fast import interp
@@ -8,14 +8,24 @@
 from openpilot.selfdrive.controls.lib.lateral_mpc_lib.lat_mpc import LateralMpc
 from openpilot.selfdrive.controls.lib.lateral_mpc_lib.lat_mpc import N as LAT_MPC_N
 from openpilot.selfdrive.controls.lib.lane_planner import LanePlanner, TRAJECTORY_SIZE
-=======
->>>>>>> 24aa4783
 from openpilot.selfdrive.controls.lib.drive_helpers import CONTROL_N, MIN_SPEED, get_speed_error
 from openpilot.selfdrive.controls.lib.desire_helper import DesireHelper
 import cereal.messaging as messaging
 from cereal import log
 
 LaneChangeState = log.LateralPlan.LaneChangeState
+
+
+PATH_COST = 1.0
+LATERAL_MOTION_COST = 0.11
+LATERAL_ACCEL_COST = 0.0
+LATERAL_JERK_COST = 0.04
+# Extreme steering rate is unpleasant, even
+# when it does not cause bad jerk.
+# TODO this cost should be lowered when low
+# speed lateral control is stable on all cars
+STEERING_RATE_COST = 700.0
+
 
 class LateralPlanner:
   def __init__(self, CP, debug=False, use_lanelines=True):
@@ -31,6 +41,10 @@
 
     self.path_xyz = np.zeros((TRAJECTORY_SIZE, 3))
     self.velocity_xyz = np.zeros((TRAJECTORY_SIZE, 3))
+    self.plan_yaw = np.zeros((TRAJECTORY_SIZE,))
+    self.plan_yaw_rate = np.zeros((TRAJECTORY_SIZE,))
+    self.t_idxs = np.arange(TRAJECTORY_SIZE)
+    self.y_pts = np.zeros((TRAJECTORY_SIZE,))
     self.v_plan = np.zeros((TRAJECTORY_SIZE,))
     self.x_sol = np.zeros((TRAJECTORY_SIZE, 4), dtype=np.float32)
     self.v_ego = MIN_SPEED
@@ -40,7 +54,6 @@
 
     self.debug_mode = debug
 
-<<<<<<< HEAD
     self.lat_mpc = LateralMpc()
     self.reset_mpc(np.zeros(4))
 
@@ -74,25 +87,24 @@
     self.standstill = sm['carState'].standstill
     # clip speed , lateral planning is not possible at 0 speed
     measured_curvature = sm['controlsState'].curvature
-=======
-  def update(self, sm):
->>>>>>> 24aa4783
     v_ego_car = sm['carState'].vEgo
 
     # Parse model predictions
     md = sm['modelV2']
-<<<<<<< HEAD
     self.LP.parse_model(md)
-    if len(md.position.x) == TRAJECTORY_SIZE and len(md.orientation.x) == TRAJECTORY_SIZE:
-=======
-    if len(md.position.x) == TRAJECTORY_SIZE and len(md.velocity.x) == TRAJECTORY_SIZE and len(md.lateralPlannerSolution.x) == TRAJECTORY_SIZE:
->>>>>>> 24aa4783
+    if len(md.position.x) == TRAJECTORY_SIZE and (len(md.orientation.x) == TRAJECTORY_SIZE or
+                                                  (len(md.velocity.x) == TRAJECTORY_SIZE and len(md.lateralPlannerSolution.x) == TRAJECTORY_SIZE)):
+      if len(md.orientation.x) == TRAJECTORY_SIZE:
+        self.t_idxs = np.array(md.position.t)
+        self.plan_yaw = np.array(md.orientation.z)
+        self.plan_yaw_rate = np.array(md.orientationRate.z)
+      if len(md.velocity.x) == TRAJECTORY_SIZE and len(md.lateralPlannerSolution.x) == TRAJECTORY_SIZE:
+        self.x_sol = np.column_stack([md.lateralPlannerSolution.x, md.lateralPlannerSolution.y, md.lateralPlannerSolution.yaw, md.lateralPlannerSolution.yawRate])
       self.path_xyz = np.column_stack([md.position.x, md.position.y, md.position.z])
       self.velocity_xyz = np.column_stack([md.velocity.x, md.velocity.y, md.velocity.z])
       car_speed = np.linalg.norm(self.velocity_xyz, axis=1) - get_speed_error(md, v_ego_car)
       self.v_plan = np.clip(car_speed, MIN_SPEED, np.inf)
       self.v_ego = self.v_plan[0]
-      self.x_sol = np.column_stack([md.lateralPlannerSolution.x, md.lateralPlannerSolution.y, md.lateralPlannerSolution.yaw, md.lateralPlannerSolution.yawRate])
 
     # Lane change logic
     lane_change_prob = self.LP.l_lane_change_prob + self.LP.r_lane_change_prob
@@ -113,46 +125,46 @@
       self.path_xyz[:, 1] += self.LP.path_offset
       self.dynamic_lane_profile_status = True
 
-<<<<<<< HEAD
-    self.lat_mpc.set_weights(PATH_COST, LATERAL_MOTION_COST,
-                             LATERAL_ACCEL_COST, LATERAL_JERK_COST,
-                             STEERING_RATE_COST)
-
-    y_pts = self.path_xyz[:LAT_MPC_N+1, 1]
-    heading_pts = self.plan_yaw[:LAT_MPC_N+1]
-    yaw_rate_pts = self.plan_yaw_rate[:LAT_MPC_N+1]
-    self.y_pts = y_pts
-
-    assert len(y_pts) == LAT_MPC_N + 1
-    assert len(heading_pts) == LAT_MPC_N + 1
-    assert len(yaw_rate_pts) == LAT_MPC_N + 1
-    lateral_factor = np.clip(self.factor1 - (self.factor2 * self.v_plan**2), 0.0, np.inf)
-    p = np.column_stack([self.v_plan, lateral_factor])
-    self.lat_mpc.run(self.x0,
-                     p,
-                     y_pts,
-                     heading_pts,
-                     yaw_rate_pts)
-    # init state for next iteration
-    # mpc.u_sol is the desired second derivative of psi given x0 curv state.
-    # with x0[3] = measured_yaw_rate, this would be the actual desired yaw rate.
-    # instead, interpolate x_sol so that x0[3] is the desired yaw rate for lat_control.
-    self.x0[3] = interp(DT_MDL, self.t_idxs[:LAT_MPC_N + 1], self.lat_mpc.x_sol[:, 3])
-
-    #  Check for infeasible MPC solution
-    mpc_nans = np.isnan(self.lat_mpc.x_sol[:, 3]).any()
-    t = time.monotonic()
-    if mpc_nans or self.lat_mpc.solution_status != 0:
-      self.reset_mpc()
-      self.x0[3] = measured_curvature * self.v_ego
-      if t > self.last_cloudlog_t + 5.0:
-        self.last_cloudlog_t = t
-        cloudlog.warning("Lateral mpc - nan: True")
-
-    if self.lat_mpc.cost > 1e6 or mpc_nans:
-      self.solution_invalid_cnt += 1
-    else:
-      self.solution_invalid_cnt = 0
+    if self.dynamic_lane_profile_status:
+      self.lat_mpc.set_weights(PATH_COST, LATERAL_MOTION_COST,
+                               LATERAL_ACCEL_COST, LATERAL_JERK_COST,
+                               STEERING_RATE_COST)
+
+      y_pts = self.path_xyz[:LAT_MPC_N+1, 1]
+      heading_pts = self.plan_yaw[:LAT_MPC_N+1]
+      yaw_rate_pts = self.plan_yaw_rate[:LAT_MPC_N+1]
+      self.y_pts = y_pts
+
+      assert len(y_pts) == LAT_MPC_N + 1
+      assert len(heading_pts) == LAT_MPC_N + 1
+      assert len(yaw_rate_pts) == LAT_MPC_N + 1
+      lateral_factor = np.clip(self.factor1 - (self.factor2 * self.v_plan**2), 0.0, np.inf)
+      p = np.column_stack([self.v_plan, lateral_factor])
+      self.lat_mpc.run(self.x0,
+                       p,
+                       y_pts,
+                       heading_pts,
+                       yaw_rate_pts)
+      # init state for next iteration
+      # mpc.u_sol is the desired second derivative of psi given x0 curv state.
+      # with x0[3] = measured_yaw_rate, this would be the actual desired yaw rate.
+      # instead, interpolate x_sol so that x0[3] is the desired yaw rate for lat_control.
+      self.x0[3] = interp(DT_MDL, self.t_idxs[:LAT_MPC_N + 1], self.lat_mpc.x_sol[:, 3])
+
+      #  Check for infeasible MPC solution
+      mpc_nans = np.isnan(self.lat_mpc.x_sol[:, 3]).any()
+      t = time.monotonic()
+      if mpc_nans or self.lat_mpc.solution_status != 0:
+        self.reset_mpc()
+        self.x0[3] = measured_curvature * self.v_ego
+        if t > self.last_cloudlog_t + 5.0:
+          self.last_cloudlog_t = t
+          cloudlog.warning("Lateral mpc - nan: True")
+
+      if self.lat_mpc.cost > 1e6 or mpc_nans:
+        self.solution_invalid_cnt += 1
+      else:
+        self.solution_invalid_cnt = 0
 
   def get_dynamic_lane_profile(self, longitudinal_plan_sp):
     if self.dynamic_lane_profile == 1:
@@ -178,25 +190,27 @@
           return True
     return False
 
-=======
->>>>>>> 24aa4783
   def publish(self, sm, pm):
+    plan_solution_valid = self.solution_invalid_cnt < 2
     plan_send = messaging.new_message('lateralPlan')
     plan_send.valid = sm.all_checks(service_list=['carState', 'controlsState', 'modelV2'])
 
     lateralPlan = plan_send.lateralPlan
     lateralPlan.modelMonoTime = sm.logMonoTime['modelV2']
-    lateralPlan.dPathPoints = self.path_xyz[:,1].tolist()
-    lateralPlan.psis = self.x_sol[0:CONTROL_N, 2].tolist()
-
-    lateralPlan.curvatures = (self.x_sol[0:CONTROL_N, 3]/self.v_ego).tolist()
-    lateralPlan.curvatureRates = [float(0) for _ in range(CONTROL_N-1)] # TODO: unused
-
-    lateralPlan.mpcSolutionValid = bool(1)
-    lateralPlan.solverExecutionTime = 0.0
+    lateralPlan.dPathPoints = self.y_pts.tolist() if self.dynamic_lane_profile_status else self.path_xyz[:,1].tolist()
+    lateralPlan.psis = self.lat_mpc.x_sol[0:CONTROL_N, 2].tolist() if self.dynamic_lane_profile_status else self.x_sol[0:CONTROL_N, 2].tolist()
+
+    lateralPlan.curvatures = (self.lat_mpc.x_sol[0:CONTROL_N, 3]/self.v_ego).tolist() if self.dynamic_lane_profile_status else (self.x_sol[0:CONTROL_N, 3]/self.v_ego).tolist()
+    lateralPlan.curvatureRates = [float(x.item() / self.v_ego) for x in self.lat_mpc.u_sol[0:CONTROL_N - 1]] + [0.0] if self.dynamic_lane_profile_status else [float(0) for _ in range(CONTROL_N-1)] # TODO: unused
+
+    lateralPlan.mpcSolutionValid = bool(plan_solution_valid) if self.dynamic_lane_profile_status else bool(1)
+    lateralPlan.solverExecutionTime = self.lat_mpc.solve_time if self.dynamic_lane_profile_status else 0.0
     if self.debug_mode:
-      lateralPlan.solverState = log.LateralPlan.SolverState.new_message()
-      lateralPlan.solverState.x = self.x_sol.tolist()
+      lateralPlan.solverState.x = self.lat_mpc.x_sol.tolist() if self.dynamic_lane_profile_status else self.x_sol.tolist()
+      if self.dynamic_lane_profile_status:
+        lateralPlan.solverCost = self.lat_mpc.cost
+        lateralPlan.solverState = log.LateralPlan.SolverState.new_message()
+        lateralPlan.solverState.u = self.lat_mpc.u_sol.flatten().tolist()
 
     lateralPlan.desire = self.DH.desire
     lateralPlan.useLaneLines = self.use_lanelines
