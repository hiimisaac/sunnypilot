#!/usr/bin/env python3
import math
import numpy as np
from openpilot.common.numpy_fast import clip, interp

import cereal.messaging as messaging
from openpilot.common.conversions import Conversions as CV
from openpilot.common.filter_simple import FirstOrderFilter
from openpilot.common.realtime import DT_MDL
from openpilot.selfdrive.modeld.constants import ModelConstants
from openpilot.selfdrive.car.interfaces import ACCEL_MIN, ACCEL_MAX
from openpilot.selfdrive.controls.lib.longcontrol import LongCtrlState
from openpilot.selfdrive.controls.lib.longitudinal_mpc_lib.long_mpc import LongitudinalMpc
from openpilot.selfdrive.controls.lib.longitudinal_mpc_lib.long_mpc import T_IDXS as T_IDXS_MPC
from openpilot.selfdrive.controls.lib.drive_helpers import V_CRUISE_MAX, CONTROL_N, get_speed_error
from openpilot.selfdrive.controls.lib.events import Events
from openpilot.common.swaglog import cloudlog

LON_MPC_STEP = 0.2  # first step is 0.2s
A_CRUISE_MIN = -1.2
A_CRUISE_MAX_VALS = [1.6, 1.2, 0.8, 0.6]
A_CRUISE_MAX_BP = [0., 10.0, 25., 40.]

# Lookup table for turns
_A_TOTAL_MAX_V = [1.7, 3.2]
_A_TOTAL_MAX_BP = [20., 40.]


def get_max_accel(v_ego):
  return interp(v_ego, A_CRUISE_MAX_BP, A_CRUISE_MAX_VALS)


def limit_accel_in_turns(v_ego, angle_steers, a_target, CP):
  """
  This function returns a limited long acceleration allowed, depending on the existing lateral acceleration
  this should avoid accelerating when losing the target in turns
  """

  # FIXME: This function to calculate lateral accel is incorrect and should use the VehicleModel
  # The lookup table for turns should also be updated if we do this
  a_total_max = interp(v_ego, _A_TOTAL_MAX_BP, _A_TOTAL_MAX_V)
  a_y = v_ego ** 2 * angle_steers * CV.DEG_TO_RAD / (CP.steerRatio * CP.wheelbase)
  a_x_allowed = math.sqrt(max(a_total_max ** 2 - a_y ** 2, 0.))

  return [a_target[0], min(a_target[1], a_x_allowed)]


class LongitudinalPlanner:
  def __init__(self, CP, init_v=0.0, init_a=0.0, dt=DT_MDL):
    self.CP = CP
    self.mpc = LongitudinalMpc()
    self.fcw = False
    self.dt = dt

    self.a_desired = init_a
    self.v_desired_filter = FirstOrderFilter(init_v, 2.0, self.dt)
    self.v_model_error = 0.0

    self.v_desired_trajectory = np.zeros(CONTROL_N)
    self.a_desired_trajectory = np.zeros(CONTROL_N)
    self.j_desired_trajectory = np.zeros(CONTROL_N)
    self.solverExecutionTime = 0.0
<<<<<<< HEAD
    self.params = Params()
    self.param_read_counter = 0
    self.read_param()
    self.personality = log.LongitudinalPersonality.standard

    self.events = Events()

  def read_param(self):
    try:
      self.personality = int(self.params.get('LongitudinalPersonality'))
    except (ValueError, TypeError):
      self.personality = log.LongitudinalPersonality.standard
=======
>>>>>>> 0362cfa7

  @staticmethod
  def parse_model(model_msg, model_error):
    if (len(model_msg.position.x) == 33 and
       len(model_msg.velocity.x) == 33 and
       len(model_msg.acceleration.x) == 33):
      x = np.interp(T_IDXS_MPC, ModelConstants.T_IDXS, model_msg.position.x) - model_error * T_IDXS_MPC
      v = np.interp(T_IDXS_MPC, ModelConstants.T_IDXS, model_msg.velocity.x) - model_error
      a = np.interp(T_IDXS_MPC, ModelConstants.T_IDXS, model_msg.acceleration.x)
      j = np.zeros(len(T_IDXS_MPC))
    else:
      x = np.zeros(len(T_IDXS_MPC))
      v = np.zeros(len(T_IDXS_MPC))
      a = np.zeros(len(T_IDXS_MPC))
      j = np.zeros(len(T_IDXS_MPC))
    return x, v, a, j

  def update(self, sm):
    self.mpc.mode = 'blended' if sm['controlsState'].experimentalMode else 'acc'

    v_ego = sm['carState'].vEgo
    v_cruise_kph = min(sm['controlsState'].vCruise, V_CRUISE_MAX)
    v_cruise = v_cruise_kph * CV.KPH_TO_MS

    long_control_off = sm['controlsState'].longControlState == LongCtrlState.off
    force_slow_decel = sm['controlsState'].forceDecel

    # Reset current state when not engaged, or user is controlling the speed
    reset_state = long_control_off if self.CP.openpilotLongitudinalControl else not sm['controlsState'].enabled

    # No change cost when user is controlling the speed, or when standstill
    prev_accel_constraint = not (reset_state or sm['carState'].standstill)

    if self.mpc.mode == 'acc':
      accel_limits = [A_CRUISE_MIN, get_max_accel(v_ego)]
      accel_limits_turns = limit_accel_in_turns(v_ego, sm['carState'].steeringAngleDeg, accel_limits, self.CP)
    else:
      accel_limits = [ACCEL_MIN, ACCEL_MAX]
      accel_limits_turns = [ACCEL_MIN, ACCEL_MAX]

    if reset_state:
      self.v_desired_filter.x = v_ego
      # Clip aEgo to cruise limits to prevent large accelerations when becoming active
      self.a_desired = clip(sm['carState'].aEgo, accel_limits[0], accel_limits[1])

    # Prevent divergence, smooth in current v_ego
    self.v_desired_filter.x = max(0.0, self.v_desired_filter.update(v_ego))
    # Compute model v_ego error
    self.v_model_error = get_speed_error(sm['modelV2'], v_ego)

    if force_slow_decel:
      v_cruise = 0.0
    # clip limits, cannot init MPC outside of bounds
    accel_limits_turns[0] = min(accel_limits_turns[0], self.a_desired + 0.05)
    accel_limits_turns[1] = max(accel_limits_turns[1], self.a_desired - 0.05)

    self.mpc.set_weights(prev_accel_constraint, personality=sm['controlsState'].personality)
    self.mpc.set_accel_limits(accel_limits_turns[0], accel_limits_turns[1])
    self.mpc.set_cur_state(self.v_desired_filter.x, self.a_desired)
    x, v, a, j = self.parse_model(sm['modelV2'], self.v_model_error)
    self.mpc.update(sm['radarState'], v_cruise, x, v, a, j, personality=sm['controlsState'].personality)

    self.v_desired_trajectory_full = np.interp(ModelConstants.T_IDXS, T_IDXS_MPC, self.mpc.v_solution)
    self.a_desired_trajectory_full = np.interp(ModelConstants.T_IDXS, T_IDXS_MPC, self.mpc.a_solution)
    self.v_desired_trajectory = self.v_desired_trajectory_full[:CONTROL_N]
    self.a_desired_trajectory = self.a_desired_trajectory_full[:CONTROL_N]
    self.j_desired_trajectory = np.interp(ModelConstants.T_IDXS[:CONTROL_N], T_IDXS_MPC[:-1], self.mpc.j_solution)

    # TODO counter is only needed because radar is glitchy, remove once radar is gone
    self.fcw = self.mpc.crash_cnt > 2 and not sm['carState'].standstill
    if self.fcw:
      cloudlog.info("FCW triggered")

    # Interpolate 0.05 seconds and save as starting point for next iteration
    a_prev = self.a_desired
    self.a_desired = float(interp(self.dt, ModelConstants.T_IDXS[:CONTROL_N], self.a_desired_trajectory))
    self.v_desired_filter.x = self.v_desired_filter.x + self.dt * (self.a_desired + a_prev) / 2.0

  def publish(self, sm, pm):
    plan_send = messaging.new_message('longitudinalPlan')

    plan_send.valid = sm.all_checks(service_list=['carState', 'controlsState'])

    longitudinalPlan = plan_send.longitudinalPlan
    longitudinalPlan.modelMonoTime = sm.logMonoTime['modelV2']
    longitudinalPlan.processingDelay = (plan_send.logMonoTime / 1e9) - sm.logMonoTime['modelV2']

    longitudinalPlan.speeds = self.v_desired_trajectory.tolist()
    longitudinalPlan.accels = self.a_desired_trajectory.tolist()
    longitudinalPlan.jerks = self.j_desired_trajectory.tolist()

    longitudinalPlan.hasLead = sm['radarState'].leadOne.status
    longitudinalPlan.longitudinalPlanSource = self.mpc.source
    longitudinalPlan.fcw = self.fcw

    longitudinalPlan.solverExecutionTime = self.mpc.solve_time

    pm.send('longitudinalPlan', plan_send)

    plan_sp_send = messaging.new_message('longitudinalPlanSP')

    plan_sp_send.valid = sm.all_checks(service_list=['carState', 'controlsState'])

    longitudinalPlanSP = plan_sp_send.longitudinalPlanSP

    longitudinalPlanSP.events = self.events.to_msg()

    pm.send('longitudinalPlanSP', plan_sp_send)<|MERGE_RESOLUTION|>--- conflicted
+++ resolved
@@ -60,21 +60,8 @@
     self.a_desired_trajectory = np.zeros(CONTROL_N)
     self.j_desired_trajectory = np.zeros(CONTROL_N)
     self.solverExecutionTime = 0.0
-<<<<<<< HEAD
-    self.params = Params()
-    self.param_read_counter = 0
-    self.read_param()
-    self.personality = log.LongitudinalPersonality.standard
 
     self.events = Events()
-
-  def read_param(self):
-    try:
-      self.personality = int(self.params.get('LongitudinalPersonality'))
-    except (ValueError, TypeError):
-      self.personality = log.LongitudinalPersonality.standard
-=======
->>>>>>> 0362cfa7
 
   @staticmethod
   def parse_model(model_msg, model_error):
