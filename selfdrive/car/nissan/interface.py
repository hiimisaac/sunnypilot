--- conflicted
+++ resolved
@@ -1,14 +1,8 @@
 #!/usr/bin/env python3
 from cereal import car
-<<<<<<< HEAD
-from selfdrive.car import STD_CARGO_KG, get_safety_config, create_mads_event
-from selfdrive.car.interfaces import CarInterfaceBase
-from selfdrive.car.nissan.values import CAR
-=======
-from openpilot.selfdrive.car import get_safety_config
+from openpilot.selfdrive.car import get_safety_config, create_mads_event
 from openpilot.selfdrive.car.interfaces import CarInterfaceBase
 from openpilot.selfdrive.car.nissan.values import CAR
->>>>>>> 27c485c6
 
 ButtonType = car.CarState.ButtonEvent.Type
 GearShifter = car.CarState.GearShifter
@@ -96,11 +90,7 @@
     events = self.create_common_events(ret, c, extra_gears=[GearShifter.sport, GearShifter.low, GearShifter.brake],
                                        pcm_enable=False)
 
-<<<<<<< HEAD
     events, ret = self.create_sp_events(self.CS, ret, events)
-=======
-    events = self.create_common_events(ret, extra_gears=[car.CarState.GearShifter.brake])
->>>>>>> 27c485c6
 
     if self.CS.lkas_enabled:
       events.add(car.CarEvent.EventName.invalidLkasSetting)
