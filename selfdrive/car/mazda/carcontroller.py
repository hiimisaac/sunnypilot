from cereal import car
import cereal.messaging as messaging
from openpilot.common.conversions import Conversions as CV
from openpilot.common.params import Params
from openpilot.common.realtime import DT_CTRL
from opendbc.can.packer import CANPacker
from openpilot.selfdrive.car import apply_driver_steer_torque_limits
from openpilot.selfdrive.car.interfaces import CarControllerBase
from openpilot.selfdrive.car.mazda import mazdacan
from openpilot.selfdrive.car.mazda.values import CarControllerParams, Buttons
from openpilot.selfdrive.controls.lib.drive_helpers import MAZDA_V_CRUISE_MIN

VisualAlert = car.CarControl.HUDControl.VisualAlert

BUTTONS_STATES = ["accelCruise", "decelCruise", "cancel", "resumeCruise"]


class CarController(CarControllerBase):
  def __init__(self, dbc_name, CP, VM):
    self.CP = CP
    self.apply_steer_last = 0
    self.packer = CANPacker(dbc_name)
    self.brake_counter = 0
    self.frame = 0

    self.sm = messaging.SubMaster(['longitudinalPlanSP'])
    self.param_s = Params()
    self.is_metric = self.param_s.get_bool("IsMetric")
    self.speed_limit_control_enabled = False
    self.last_speed_limit_sign_tap = False
    self.last_speed_limit_sign_tap_prev = False
    self.speed_limit = 0.
    self.speed_limit_offset = 0
    self.timer = 0
    self.final_speed_kph = 0
    self.init_speed = 0
    self.current_speed = 0
    self.v_set_dis = 0
    self.v_cruise_min = 0
    self.button_type = 0
    self.button_select = 0
    self.button_count = 0
    self.target_speed = 0
    self.t_interval = 7
    self.slc_active_stock = False
    self.sl_force_active_timer = 0
    self.v_tsc_state = 0
    self.slc_state = 0
    self.m_tsc_state = 0
    self.cruise_button = None
    self.speed_diff = 0
    self.v_tsc = 0
    self.m_tsc = 0
    self.steady_speed = 0

  def update(self, CC, CS, now_nanos):
    if not self.CP.pcmCruiseSpeed:
      self.sm.update(0)

      if self.sm.updated['longitudinalPlanSP']:
        self.v_tsc_state = self.sm['longitudinalPlanSP'].visionTurnControllerState
        self.slc_state = self.sm['longitudinalPlanSP'].speedLimitControlState
        self.m_tsc_state = self.sm['longitudinalPlanSP'].turnSpeedControlState
        self.speed_limit = self.sm['longitudinalPlanSP'].speedLimit
        self.speed_limit_offset = self.sm['longitudinalPlanSP'].speedLimitOffset
        self.v_tsc = self.sm['longitudinalPlanSP'].visionTurnSpeed
        self.m_tsc = self.sm['longitudinalPlanSP'].turnSpeed

      if self.frame % 200 == 0:
        self.speed_limit_control_enabled = self.param_s.get_bool("EnableSlc")
        self.is_metric = self.param_s.get_bool("IsMetric")
      self.last_speed_limit_sign_tap = self.param_s.get_bool("LastSpeedLimitSignTap")
      self.v_cruise_min = MAZDA_V_CRUISE_MIN[self.is_metric] * (CV.KPH_TO_MPH if not self.is_metric else 1)

    can_sends = []

    if not self.CP.pcmCruiseSpeed:
      if not self.last_speed_limit_sign_tap_prev and self.last_speed_limit_sign_tap:
        self.sl_force_active_timer = self.frame
        self.param_s.put_bool_nonblocking("LastSpeedLimitSignTap", False)
      self.last_speed_limit_sign_tap_prev = self.last_speed_limit_sign_tap

      sl_force_active = self.speed_limit_control_enabled and (self.frame < (self.sl_force_active_timer * DT_CTRL + 2.0))
      sl_inactive = not sl_force_active and (not self.speed_limit_control_enabled or (True if self.slc_state == 0 else False))
      sl_temp_inactive = not sl_force_active and (self.speed_limit_control_enabled and (True if self.slc_state == 1 else False))
      slc_active = not sl_inactive and not sl_temp_inactive

      self.slc_active_stock = slc_active

    apply_steer = 0

    if CC.latActive:
      # calculate steer and also set limits due to driver torque
      new_steer = int(round(CC.actuators.steer * CarControllerParams.STEER_MAX))
      apply_steer = apply_driver_steer_torque_limits(new_steer, self.apply_steer_last,
                                                     CS.out.steeringTorque, CarControllerParams)

    if CC.cruiseControl.cancel:
      # If brake is pressed, let us wait >70ms before trying to disable crz to avoid
      # a race condition with the stock system, where the second cancel from openpilot
      # will disable the crz 'main on'. crz ctrl msg runs at 50hz. 70ms allows us to
      # read 3 messages and most likely sync state before we attempt cancel.
      self.brake_counter = self.brake_counter + 1
      if self.frame % 10 == 0 and not (CS.out.brakePressed and self.brake_counter < 7):
        # Cancel Stock ACC if it's enabled while OP is disengaged
        # Send at a rate of 10hz until we sync with stock ACC state
        can_sends.append(mazdacan.create_button_cmd(self.packer, self.CP, CS.crz_btns_counter, Buttons.CANCEL))
    else:
      self.brake_counter = 0
      if CC.cruiseControl.resume and self.frame % 5 == 0:
        # Mazda Stop and Go requires a RES button (or gas) press if the car stops more than 3 seconds
        # Send Resume button when planner wants car to move
<<<<<<< HEAD
        can_sends.append(mazdacan.create_button_cmd(self.packer, self.CP.carFingerprint, CS.crz_btns_counter, Buttons.RESUME))
      elif CS.out.cruiseState.enabled and not self.CP.pcmCruiseSpeed:
        self.cruise_button = self.get_cruise_buttons(CS, CC.vCruise)
        if self.cruise_button is not None:
          if self.frame % 10 == 0:
            can_sends.append(mazdacan.create_button_cmd(self.packer, self.CP.carFingerprint, self.frame // 10, self.cruise_button))
=======
        can_sends.append(mazdacan.create_button_cmd(self.packer, self.CP, CS.crz_btns_counter, Buttons.RESUME))
>>>>>>> 3adbebd7

    self.apply_steer_last = apply_steer

    # send HUD alerts
    if self.frame % 50 == 0:
      ldw = CC.hudControl.visualAlert == VisualAlert.ldw
      steer_required = CC.hudControl.visualAlert == VisualAlert.steerRequired
      # TODO: find a way to silence audible warnings so we can add more hud alerts
      steer_required = steer_required and CS.lkas_allowed_speed
      can_sends.append(mazdacan.create_alert_command(self.packer, CS.cam_laneinfo, ldw, steer_required))

    # send steering command
    can_sends.append(mazdacan.create_steering_control(self.packer, self.CP,
                                                      self.frame, apply_steer, CS.cam_lkas))

    new_actuators = CC.actuators.copy()
    new_actuators.steer = apply_steer / CarControllerParams.STEER_MAX
    new_actuators.steerOutputCan = apply_steer

    self.frame += 1
    return new_actuators, can_sends

  # multikyd methods, sunnyhaibin logic
  def get_cruise_buttons_status(self, CS):
    if not CS.out.cruiseState.enabled:
      if any(CS.buttonStates[button_state] for button_state in BUTTONS_STATES):
        self.timer = 40
    elif self.timer:
      self.timer -= 1
    else:
      return 1
    return 0

  def get_target_speed(self, v_cruise_kph_prev):
    v_cruise_kph = v_cruise_kph_prev
    if self.slc_state > 1:
      v_cruise_kph = (self.speed_limit + self.speed_limit_offset) * CV.MS_TO_KPH
      if not self.slc_active_stock:
        v_cruise_kph = v_cruise_kph_prev
    return v_cruise_kph

  def get_button_type(self, button_type):
    self.type_status = "type_" + str(button_type)
    self.button_picker = getattr(self, self.type_status, lambda: "default")
    return self.button_picker()

  def reset_button(self):
    if self.button_type != 3:
      self.button_type = 0

  def type_default(self):
    self.button_type = 0
    return None

  def type_0(self):
    self.button_count = 0
    self.target_speed = self.init_speed
    self.speed_diff = self.target_speed - self.v_set_dis
    if self.target_speed > self.v_set_dis:
      return Buttons.SET_PLUS
      self.button_type = 1
    elif self.target_speed < self.v_set_dis and self.v_set_dis > self.v_cruise_min:
      return Buttons.SET_MINUS
      self.button_type = 2
    return None

  def type_1(self):
    cruise_button = Buttons.SET_PLUS
    self.button_count += 1
    if self.target_speed <= self.v_set_dis:
      self.button_count = 0
      self.button_type = 3
    elif self.button_count > 5:
      self.button_count = 0
      self.button_type = 3
    return cruise_button

  def type_2(self):
    cruise_button = Buttons.SET_MINUS
    self.button_count += 1
    if self.target_speed >= self.v_set_dis or self.v_set_dis <= self.v_cruise_min:
      self.button_count = 0
      self.button_type = 3
    elif self.button_count > 5:
      self.button_count = 0
      self.button_type = 3
    return cruise_button

  def type_3(self):
    cruise_button = None
    self.button_count += 1
    if self.button_count > self.t_interval:
      self.button_type = 0
    return cruise_button

  def get_curve_speed(self, target_speed_kph, v_cruise_kph_prev):
    if self.v_tsc_state != 0:
      vision_v_cruise_kph = self.v_tsc * CV.MS_TO_KPH
      if int(vision_v_cruise_kph) == int(v_cruise_kph_prev):
        vision_v_cruise_kph = 255
    else:
      vision_v_cruise_kph = 255
    if self.m_tsc_state > 1:
      map_v_cruise_kph = self.m_tsc * CV.MS_TO_KPH
      if int(map_v_cruise_kph) == 0.0:
        map_v_cruise_kph = 255
    else:
      map_v_cruise_kph = 255
    curve_speed = self.curve_speed_hysteresis(min(vision_v_cruise_kph, map_v_cruise_kph) + 2 * CV.MPH_TO_KPH)
    return min(target_speed_kph, curve_speed)

  def get_button_control(self, CS, final_speed, v_cruise_kph_prev):
    self.init_speed = round(min(final_speed, v_cruise_kph_prev) * (CV.KPH_TO_MPH if not self.is_metric else 1))
    self.v_set_dis = round(CS.out.cruiseState.speed * (CV.MS_TO_MPH if not self.is_metric else CV.MS_TO_KPH))
    cruise_button = self.get_button_type(self.button_type)
    return cruise_button

  def curve_speed_hysteresis(self, cur_speed: float, hyst=(0.75 * CV.MPH_TO_KPH)):
    if cur_speed > self.steady_speed:
      self.steady_speed = cur_speed
    elif cur_speed < self.steady_speed - hyst:
      self.steady_speed = cur_speed
    return self.steady_speed

  def get_cruise_buttons(self, CS, v_cruise_kph_prev):
    cruise_button = None
    if not self.get_cruise_buttons_status(CS):
      pass
    elif CS.out.cruiseState.enabled:
      set_speed_kph = self.get_target_speed(v_cruise_kph_prev)
      if self.slc_state > 1:
        target_speed_kph = set_speed_kph
      else:
        target_speed_kph = min(v_cruise_kph_prev, set_speed_kph)
      if self.v_tsc_state != 0 or self.m_tsc_state > 1:
        self.final_speed_kph = self.get_curve_speed(target_speed_kph, v_cruise_kph_prev)
      else:
        self.final_speed_kph = target_speed_kph

      cruise_button = self.get_button_control(CS, self.final_speed_kph, v_cruise_kph_prev)  # MPH/KPH based button presses
    return cruise_button<|MERGE_RESOLUTION|>--- conflicted
+++ resolved
@@ -110,16 +110,12 @@
       if CC.cruiseControl.resume and self.frame % 5 == 0:
         # Mazda Stop and Go requires a RES button (or gas) press if the car stops more than 3 seconds
         # Send Resume button when planner wants car to move
-<<<<<<< HEAD
-        can_sends.append(mazdacan.create_button_cmd(self.packer, self.CP.carFingerprint, CS.crz_btns_counter, Buttons.RESUME))
+        can_sends.append(mazdacan.create_button_cmd(self.packer, self.CP, CS.crz_btns_counter, Buttons.RESUME))
       elif CS.out.cruiseState.enabled and not self.CP.pcmCruiseSpeed:
         self.cruise_button = self.get_cruise_buttons(CS, CC.vCruise)
         if self.cruise_button is not None:
           if self.frame % 10 == 0:
-            can_sends.append(mazdacan.create_button_cmd(self.packer, self.CP.carFingerprint, self.frame // 10, self.cruise_button))
-=======
-        can_sends.append(mazdacan.create_button_cmd(self.packer, self.CP, CS.crz_btns_counter, Buttons.RESUME))
->>>>>>> 3adbebd7
+            can_sends.append(mazdacan.create_button_cmd(self.packer, self.CP, self.frame // 10, self.cruise_button))
 
     self.apply_steer_last = apply_steer
 
