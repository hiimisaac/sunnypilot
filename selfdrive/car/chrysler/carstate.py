from cereal import car
from openpilot.common.conversions import Conversions as CV
from opendbc.can.parser import CANParser
from opendbc.can.can_define import CANDefine
from openpilot.selfdrive.car.interfaces import CarStateBase
from openpilot.selfdrive.car.chrysler.values import DBC, STEER_THRESHOLD, RAM_CARS


class CarState(CarStateBase):
  def __init__(self, CP):
    super().__init__(CP)
    self.CP = CP
    can_define = CANDefine(DBC[CP.carFingerprint]["pt"])

    self.auto_high_beam = 0
    self.button_counter = 0
    self.lkas_car_model = -1

    if CP.carFingerprint in RAM_CARS:
      self.shifter_values = can_define.dv["Transmission_Status"]["Gear_State"]
    else:
      self.shifter_values = can_define.dv["GEAR"]["PRNDL"]

  def update(self, cp, cp_cam):

    ret = car.CarState.new_message()

    # lock info
    ret.doorOpen = any([cp.vl["BCM_1"]["DOOR_OPEN_FL"],
                        cp.vl["BCM_1"]["DOOR_OPEN_FR"],
                        cp.vl["BCM_1"]["DOOR_OPEN_RL"],
                        cp.vl["BCM_1"]["DOOR_OPEN_RR"]])
    ret.seatbeltUnlatched = cp.vl["ORC_1"]["SEATBELT_DRIVER_UNLATCHED"] == 1

    # brake pedal
    ret.brake = 0
    ret.brakePressed = cp.vl["ESP_1"]['Brake_Pedal_State'] == 1  # Physical brake pedal switch
    ret.brakeLights = bool(cp.vl["ESP_1"]["BRAKE_PRESSED_ACC"])

    # gas pedal
    ret.gas = cp.vl["ECM_5"]["Accelerator_Position"]
    ret.gasPressed = ret.gas > 1e-5

    # car speed
    if self.CP.carFingerprint in RAM_CARS:
      ret.vEgoRaw = cp.vl["ESP_8"]["Vehicle_Speed"] * CV.KPH_TO_MS
      ret.gearShifter = self.parse_gear_shifter(self.shifter_values.get(cp.vl["Transmission_Status"]["Gear_State"], None))
    else:
      ret.vEgoRaw = (cp.vl["SPEED_1"]["SPEED_LEFT"] + cp.vl["SPEED_1"]["SPEED_RIGHT"]) / 2.
      ret.gearShifter = self.parse_gear_shifter(self.shifter_values.get(cp.vl["GEAR"]["PRNDL"], None))
    ret.vEgo, ret.aEgo = self.update_speed_kf(ret.vEgoRaw)
    ret.standstill = not ret.vEgoRaw > 0.001
    ret.wheelSpeeds = self.get_wheel_speeds(
      cp.vl["ESP_6"]["WHEEL_SPEED_FL"],
      cp.vl["ESP_6"]["WHEEL_SPEED_FR"],
      cp.vl["ESP_6"]["WHEEL_SPEED_RL"],
      cp.vl["ESP_6"]["WHEEL_SPEED_RR"],
      unit=1,
    )

    # button presses
    ret.leftBlinker, ret.rightBlinker = self.update_blinker_from_stalk(200, cp.vl["STEERING_LEVERS"]["TURN_SIGNALS"] == 1,
                                                                       cp.vl["STEERING_LEVERS"]["TURN_SIGNALS"] == 2)
    ret.genericToggle = cp.vl["STEERING_LEVERS"]["HIGH_BEAM_PRESSED"] == 1

    # steering wheel
    ret.steeringAngleDeg = cp.vl["STEERING"]["STEERING_ANGLE"] + cp.vl["STEERING"]["STEERING_ANGLE_HP"]
    ret.steeringRateDeg = cp.vl["STEERING"]["STEERING_RATE"]
    ret.steeringTorque = cp.vl["EPS_2"]["COLUMN_TORQUE"]
    ret.steeringTorqueEps = cp.vl["EPS_2"]["EPS_TORQUE_MOTOR"]
    ret.steeringPressed = abs(ret.steeringTorque) > STEER_THRESHOLD

    # cruise state
    cp_cruise = cp_cam if self.CP.carFingerprint in RAM_CARS else cp

    ret.cruiseState.available = cp_cruise.vl["DAS_3"]["ACC_AVAILABLE"] == 1
    ret.cruiseState.enabled = cp_cruise.vl["DAS_3"]["ACC_ACTIVE"] == 1
    ret.cruiseState.speed = cp_cruise.vl["DAS_4"]["ACC_SET_SPEED_KPH"] * CV.KPH_TO_MS
    ret.cruiseState.nonAdaptive = cp_cruise.vl["DAS_4"]["ACC_STATE"] in (1, 2)  # 1 NormalCCOn and 2 NormalCCSet
    ret.cruiseState.standstill = cp_cruise.vl["DAS_3"]["ACC_STANDSTILL"] == 1
    ret.accFaulted = cp_cruise.vl["DAS_3"]["ACC_FAULTED"] != 0

    if self.CP.carFingerprint in RAM_CARS:
      # Auto High Beam isn't Located in this message on chrysler or jeep currently located in 729 message
      self.auto_high_beam = cp_cam.vl["DAS_6"]['AUTO_HIGH_BEAM_ON']
      ret.steerFaultTemporary = cp.vl["EPS_3"]["DASM_FAULT"] == 1
    else:
      ret.steerFaultTemporary = cp.vl["EPS_2"]["LKAS_TEMPORARY_FAULT"] == 1
      ret.steerFaultPermanent = cp.vl["EPS_2"]["LKAS_STATE"] == 4

    # blindspot sensors
    if self.CP.enableBsm:
      ret.leftBlindspot = cp.vl["BSM_1"]["LEFT_STATUS"] == 1
      ret.rightBlindspot = cp.vl["BSM_1"]["RIGHT_STATUS"] == 1

    self.lkas_car_model = cp_cam.vl["DAS_6"]["CAR_MODEL"]
    self.button_counter = cp.vl["CRUISE_BUTTONS"]["COUNTER"]

    return ret

  @staticmethod
  def get_cruise_messages():
    messages = [
      ("DAS_3", 50),
      ("DAS_4", 50),
    ]
    return messages

  @staticmethod
  def get_can_parser(CP):
<<<<<<< HEAD
    signals = [
      # sig_name, sig_address
      ("DOOR_OPEN_FL", "BCM_1"),
      ("DOOR_OPEN_FR", "BCM_1"),
      ("DOOR_OPEN_RL", "BCM_1"),
      ("DOOR_OPEN_RR", "BCM_1"),
      ("Brake_Pedal_State", "ESP_1"),
      ("BRAKE_PRESSED_ACC", "ESP_1"),
      ("Accelerator_Position", "ECM_5"),
      ("WHEEL_SPEED_FL", "ESP_6"),
      ("WHEEL_SPEED_RR", "ESP_6"),
      ("WHEEL_SPEED_RL", "ESP_6"),
      ("WHEEL_SPEED_FR", "ESP_6"),
      ("STEERING_ANGLE", "STEERING"),
      ("STEERING_ANGLE_HP", "STEERING"),
      ("STEERING_RATE", "STEERING"),
      ("TURN_SIGNALS", "STEERING_LEVERS"),
      ("HIGH_BEAM_PRESSED", "STEERING_LEVERS"),
      ("SEATBELT_DRIVER_UNLATCHED", "ORC_1"),
      ("COUNTER", "EPS_2",),
      ("COLUMN_TORQUE", "EPS_2"),
      ("EPS_TORQUE_MOTOR", "EPS_2"),
      ("LKAS_TEMPORARY_FAULT", "EPS_2"),
      ("LKAS_STATE", "EPS_2"),
      ("COUNTER", "CRUISE_BUTTONS"),
    ]

    checks = [
=======
    messages = [
>>>>>>> ed7a0bf0
      # sig_address, frequency
      ("ESP_1", 50),
      ("EPS_2", 100),
      ("ESP_6", 50),
      ("STEERING", 100),
      ("ECM_5", 50),
      ("CRUISE_BUTTONS", 50),
      ("STEERING_LEVERS", 10),
      ("ORC_1", 2),
      ("BCM_1", 1),
    ]

    if CP.enableBsm:
      messages.append(("BSM_1", 2))

    if CP.carFingerprint in RAM_CARS:
      messages += [
        ("ESP_8", 50),
        ("EPS_3", 50),
        ("Transmission_Status", 50),
      ]
    else:
      messages += [
        ("GEAR", 50),
        ("SPEED_1", 100),
      ]
      messages += CarState.get_cruise_messages()

    return CANParser(DBC[CP.carFingerprint]["pt"], messages, 0)

  @staticmethod
  def get_cam_can_parser(CP):
    messages = [
      ("DAS_6", 4),
    ]

    if CP.carFingerprint in RAM_CARS:
      messages += CarState.get_cruise_messages()

    return CANParser(DBC[CP.carFingerprint]["pt"], messages, 2)<|MERGE_RESOLUTION|>--- conflicted
+++ resolved
@@ -108,38 +108,7 @@
 
   @staticmethod
   def get_can_parser(CP):
-<<<<<<< HEAD
-    signals = [
-      # sig_name, sig_address
-      ("DOOR_OPEN_FL", "BCM_1"),
-      ("DOOR_OPEN_FR", "BCM_1"),
-      ("DOOR_OPEN_RL", "BCM_1"),
-      ("DOOR_OPEN_RR", "BCM_1"),
-      ("Brake_Pedal_State", "ESP_1"),
-      ("BRAKE_PRESSED_ACC", "ESP_1"),
-      ("Accelerator_Position", "ECM_5"),
-      ("WHEEL_SPEED_FL", "ESP_6"),
-      ("WHEEL_SPEED_RR", "ESP_6"),
-      ("WHEEL_SPEED_RL", "ESP_6"),
-      ("WHEEL_SPEED_FR", "ESP_6"),
-      ("STEERING_ANGLE", "STEERING"),
-      ("STEERING_ANGLE_HP", "STEERING"),
-      ("STEERING_RATE", "STEERING"),
-      ("TURN_SIGNALS", "STEERING_LEVERS"),
-      ("HIGH_BEAM_PRESSED", "STEERING_LEVERS"),
-      ("SEATBELT_DRIVER_UNLATCHED", "ORC_1"),
-      ("COUNTER", "EPS_2",),
-      ("COLUMN_TORQUE", "EPS_2"),
-      ("EPS_TORQUE_MOTOR", "EPS_2"),
-      ("LKAS_TEMPORARY_FAULT", "EPS_2"),
-      ("LKAS_STATE", "EPS_2"),
-      ("COUNTER", "CRUISE_BUTTONS"),
-    ]
-
-    checks = [
-=======
     messages = [
->>>>>>> ed7a0bf0
       # sig_address, frequency
       ("ESP_1", 50),
       ("EPS_2", 100),
