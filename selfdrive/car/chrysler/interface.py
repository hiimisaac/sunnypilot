#!/usr/bin/env python3
from cereal import car
from panda import Panda
from openpilot.selfdrive.car import get_safety_config
from openpilot.selfdrive.car.chrysler.values import CAR, RAM_HD, RAM_DT, RAM_CARS, ChryslerFlags
from openpilot.selfdrive.car.interfaces import CarInterfaceBase


class CarInterface(CarInterfaceBase):
  @staticmethod
  def _get_params(ret, candidate, fingerprint, car_fw, experimental_long, docs):
    ret.carName = "chrysler"

    # radar parsing needs some work, see https://github.com/commaai/openpilot/issues/26842
    ret.radarUnavailable = True # DBC[candidate]['radar'] is None
    ret.steerActuatorDelay = 0.1
    ret.steerLimitTimer = 0.4
    ret.customStockLongAvailable = True

    # safety config
    ret.safetyConfigs = [get_safety_config(car.CarParams.SafetyModel.chrysler)]
    if candidate in RAM_HD:
      ret.safetyConfigs[0].safetyParam |= Panda.FLAG_CHRYSLER_RAM_HD
    elif candidate in RAM_DT:
      ret.safetyConfigs[0].safetyParam |= Panda.FLAG_CHRYSLER_RAM_DT

    ret.minSteerSpeed = 3.8  # m/s
    CarInterfaceBase.configure_torque_tune(candidate, ret.lateralTuning)
    if candidate not in RAM_CARS:
      # Newer FW versions standard on the following platforms, or flashed by a dealer onto older platforms have a higher minimum steering speed.
      new_eps_platform = candidate in (CAR.PACIFICA_2019_HYBRID, CAR.PACIFICA_2020, CAR.JEEP_CHEROKEE_2019)
      new_eps_firmware = any(fw.ecu == 'eps' and fw.fwVersion[:4] >= b"6841" for fw in car_fw)
      if new_eps_platform or new_eps_firmware:
        ret.flags |= ChryslerFlags.HIGHER_MIN_STEERING_SPEED.value

    # Chrysler
    if candidate in (CAR.PACIFICA_2017_HYBRID, CAR.PACIFICA_2018, CAR.PACIFICA_2018_HYBRID, CAR.PACIFICA_2019_HYBRID, CAR.PACIFICA_2020):
      ret.mass = 2242.
      ret.wheelbase = 3.089
      ret.steerRatio = 16.2  # Pacifica Hybrid 2017

      ret.lateralTuning.init('pid')
      ret.lateralTuning.pid.kpBP, ret.lateralTuning.pid.kiBP = [[9., 20.], [9., 20.]]
      ret.lateralTuning.pid.kpV, ret.lateralTuning.pid.kiV = [[0.15, 0.30], [0.03, 0.05]]
      ret.lateralTuning.pid.kf = 0.00006

    # Jeep
    elif candidate in (CAR.JEEP_CHEROKEE, CAR.JEEP_CHEROKEE_2019):
      ret.mass = 1778
      ret.wheelbase = 2.71
      ret.steerRatio = 16.7
      ret.steerActuatorDelay = 0.2

      ret.lateralTuning.init('pid')
      ret.lateralTuning.pid.kpBP, ret.lateralTuning.pid.kiBP = [[9., 20.], [9., 20.]]
      ret.lateralTuning.pid.kpV, ret.lateralTuning.pid.kiV = [[0.15, 0.30], [0.03, 0.05]]
      ret.lateralTuning.pid.kf = 0.00006

    # Ram
    elif candidate == CAR.RAM_1500:
      ret.steerActuatorDelay = 0.2
      ret.wheelbase = 3.88
      ret.steerRatio = 16.3
<<<<<<< HEAD
      ret.mass = 2493. + STD_CARGO_KG
      ret.minSteerSpeed = 0.5
      ret.minEnableSpeed = 14.5
      if any(fw.ecu == 'eps' and fw.fwVersion in (b"68273275AF", b"68273275AG", b"68312176AE", b"68312176AG",) for fw in car_fw):
        ret.minEnableSpeed = 0.
=======
      ret.mass = 2493.
      ret.minSteerSpeed = 14.5
      # Older EPS FW allow steer to zero
      if any(fw.ecu == 'eps' and fw.fwVersion[:4] <= b"6831" for fw in car_fw):
        ret.minSteerSpeed = 0.
>>>>>>> ed7a0bf0

    elif candidate == CAR.RAM_HD:
      ret.steerActuatorDelay = 0.2
      ret.wheelbase = 3.785
      ret.steerRatio = 15.61
      ret.mass = 3405.
      ret.minSteerSpeed = 16
      CarInterfaceBase.configure_torque_tune(candidate, ret.lateralTuning, 1.0, False)

    else:
      raise ValueError(f"Unsupported car: {candidate}")

    if ret.flags & ChryslerFlags.HIGHER_MIN_STEERING_SPEED:
      # TODO: allow these cars to steer down to 13 m/s if already engaged.
      ret.minSteerSpeed = 17.5  # m/s 17 on the way up, 13 on the way down once engaged.

    ret.centerToFront = ret.wheelbase * 0.44
    ret.enableBsm = 720 in fingerprint[0]

    return ret

  def _update(self, c):
    ret = self.CS.update(self.cp, self.cp_cam)

    # events
    events = self.create_common_events(ret, extra_gears=[car.CarState.GearShifter.low])

    # Low speed steer alert hysteresis logic
    if self.CP.carFingerprint in RAM_DT:
      if self.CS.out.vEgo >= self.CP.minEnableSpeed:
        self.low_speed_alert = False
      if (self.CP.minEnableSpeed >= 14.5) and (self.CS.out.gearShifter != car.CarState.GearShifter.drive):
        self.low_speed_alert = True
    else:
      if self.CP.minSteerSpeed > 0. and ret.vEgo < (self.CP.minSteerSpeed + 0.5):
        self.low_speed_alert = True
      elif ret.vEgo > (self.CP.minSteerSpeed + 1.):
        self.low_speed_alert = False
    if self.low_speed_alert:
      events.add(car.CarEvent.EventName.belowSteerSpeed)

    ret.events = events.to_msg()

    return ret

  def apply(self, c, now_nanos):
    return self.CC.update(c, self.CS, now_nanos)<|MERGE_RESOLUTION|>--- conflicted
+++ resolved
@@ -61,19 +61,11 @@
       ret.steerActuatorDelay = 0.2
       ret.wheelbase = 3.88
       ret.steerRatio = 16.3
-<<<<<<< HEAD
-      ret.mass = 2493. + STD_CARGO_KG
+      ret.mass = 2493.
       ret.minSteerSpeed = 0.5
       ret.minEnableSpeed = 14.5
       if any(fw.ecu == 'eps' and fw.fwVersion in (b"68273275AF", b"68273275AG", b"68312176AE", b"68312176AG",) for fw in car_fw):
         ret.minEnableSpeed = 0.
-=======
-      ret.mass = 2493.
-      ret.minSteerSpeed = 14.5
-      # Older EPS FW allow steer to zero
-      if any(fw.ecu == 'eps' and fw.fwVersion[:4] <= b"6831" for fw in car_fw):
-        ret.minSteerSpeed = 0.
->>>>>>> ed7a0bf0
 
     elif candidate == CAR.RAM_HD:
       ret.steerActuatorDelay = 0.2
