--- conflicted
+++ resolved
@@ -3,14 +3,9 @@
 from common.conversions import Conversions as CV
 from common.params import Params, put_nonblocking
 from panda import Panda
-<<<<<<< HEAD
-from selfdrive.car.toyota.values import Ecu, CAR, ToyotaFlags, TSS2_CAR, RADAR_ACC_CAR, NO_DSU_CAR, MIN_ACC_SPEED, EPS_SCALE, EV_HYBRID_CAR, UNSUPPORTED_DSU_CAR, CarControllerParams, NO_STOP_TIMER_CAR
-from selfdrive.car import STD_CARGO_KG, create_button_event, scale_tire_stiffness, get_safety_config, create_mads_event
-=======
 from selfdrive.car.toyota.values import Ecu, CAR, ToyotaFlags, CarControllerParams, TSS2_CAR, RADAR_ACC_CAR, NO_DSU_CAR, \
                                         MIN_ACC_SPEED, EPS_SCALE, EV_HYBRID_CAR, UNSUPPORTED_DSU_CAR, NO_STOP_TIMER_CAR, ANGLE_CONTROL_CAR
-from selfdrive.car import STD_CARGO_KG, scale_tire_stiffness, get_safety_config
->>>>>>> 18a5cf02
+from selfdrive.car import STD_CARGO_KG, create_button_event, scale_tire_stiffness, get_safety_config, create_mads_event
 from selfdrive.car.interfaces import CarInterfaceBase
 
 ButtonType = car.CarState.ButtonEvent.Type
