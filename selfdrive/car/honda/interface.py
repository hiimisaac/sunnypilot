#!/usr/bin/env python3
from cereal import car
from panda import Panda
from openpilot.common.conversions import Conversions as CV
from openpilot.common.numpy_fast import interp
from openpilot.selfdrive.car.honda.hondacan import CanBus
from openpilot.selfdrive.car.honda.values import CarControllerParams, CruiseButtons, CruiseSettings, HondaFlags, CAR, HONDA_BOSCH, \
                                                 HONDA_NIDEC_ALT_SCM_MESSAGES, HONDA_BOSCH_RADARLESS
from openpilot.selfdrive.car import create_button_events, get_safety_config
from openpilot.selfdrive.car.interfaces import CarInterfaceBase
from openpilot.selfdrive.car.disable_ecu import disable_ecu


ButtonType = car.CarState.ButtonEvent.Type
EventName = car.CarEvent.EventName
TransmissionType = car.CarParams.TransmissionType
BUTTONS_DICT = {CruiseButtons.RES_ACCEL: ButtonType.accelCruise, CruiseButtons.DECEL_SET: ButtonType.decelCruise,
                CruiseButtons.MAIN: ButtonType.altButton3, CruiseButtons.CANCEL: ButtonType.cancel}
SETTINGS_BUTTONS_DICT = {CruiseSettings.DISTANCE: ButtonType.gapAdjustCruise, CruiseSettings.LKAS: ButtonType.altButton1}


class CarInterface(CarInterfaceBase):
  @staticmethod
  def get_pid_accel_limits(CP, current_speed, cruise_speed):
    if CP.carFingerprint in HONDA_BOSCH:
      return CarControllerParams.BOSCH_ACCEL_MIN, CarControllerParams.BOSCH_ACCEL_MAX
    else:
      # NIDECs don't allow acceleration near cruise_speed,
      # so limit limits of pid to prevent windup
      ACCEL_MAX_VALS = [CarControllerParams.NIDEC_ACCEL_MAX, 0.2]
      ACCEL_MAX_BP = [cruise_speed - 2., cruise_speed - .2]
      return CarControllerParams.NIDEC_ACCEL_MIN, interp(current_speed, ACCEL_MAX_BP, ACCEL_MAX_VALS)

  @staticmethod
  def _get_params(ret, candidate, fingerprint, car_fw, experimental_long, docs):
    ret.carName = "honda"

    CAN = CanBus(ret, fingerprint)

    if candidate in HONDA_BOSCH:
      ret.safetyConfigs = [get_safety_config(car.CarParams.SafetyModel.hondaBosch)]
      ret.radarUnavailable = True
      # Disable the radar and let openpilot control longitudinal
      # WARNING: THIS DISABLES AEB!
      # If Bosch radarless, this blocks ACC messages from the camera
      ret.experimentalLongitudinalAvailable = True
      ret.openpilotLongitudinalControl = experimental_long
      ret.pcmCruise = not ret.openpilotLongitudinalControl
      ret.customStockLongAvailable = True
    else:
      ret.safetyConfigs = [get_safety_config(car.CarParams.SafetyModel.hondaNidec)]
      ret.openpilotLongitudinalControl = True

      ret.pcmCruise = True

    if candidate == CAR.HONDA_CRV_5G:
      ret.enableBsm = 0x12f8bfa7 in fingerprint[CAN.radar]

    # Detect Bosch cars with new HUD msgs
    if any(0x33DA in f for f in fingerprint.values()):
      ret.flags |= HondaFlags.BOSCH_EXT_HUD.value

    # Accord ICE 1.5T CVT has different gearbox message
    if candidate == CAR.HONDA_ACCORD and 0x191 in fingerprint[CAN.pt]:
      ret.transmissionType = TransmissionType.cvt

    # Certain Hondas have an extra steering sensor at the bottom of the steering rack,
    # which improves controls quality as it removes the steering column torsion from feedback.
    # Tire stiffness factor fictitiously lower if it includes the steering column torsion effect.
    # For modeling details, see p.198-200 in "The Science of Vehicle Dynamics (2014), M. Guiggiani"
    ret.lateralParams.torqueBP, ret.lateralParams.torqueV = [[0], [0]]
    ret.lateralTuning.pid.kiBP, ret.lateralTuning.pid.kpBP = [[0.], [0.]]
    ret.lateralTuning.pid.kf = 0.00006  # conservative feed-forward

    if candidate in HONDA_BOSCH:
      ret.longitudinalTuning.kpV = [0.25]
      ret.longitudinalTuning.kiV = [0.05]
      ret.longitudinalActuatorDelayUpperBound = 0.5 # s
      if candidate in HONDA_BOSCH_RADARLESS:
        ret.stopAccel = CarControllerParams.BOSCH_ACCEL_MIN  # stock uses -4.0 m/s^2 once stopped but limited by safety model
    else:
      # default longitudinal tuning for all hondas
      ret.longitudinalTuning.kpBP = [0., 5., 35.]
      ret.longitudinalTuning.kpV = [1.2, 0.8, 0.5]
      ret.longitudinalTuning.kiBP = [0., 35.]
      ret.longitudinalTuning.kiV = [0.18, 0.12]

    eps_modified = False
    for fw in car_fw:
      if fw.ecu == "eps" and b"," in fw.fwVersion:
        eps_modified = True

    if candidate == CAR.HONDA_CIVIC:
      if eps_modified:
        # stock request input values:     0x0000, 0x00DE, 0x014D, 0x01EF, 0x0290, 0x0377, 0x0454, 0x0610, 0x06EE
        # stock request output values:    0x0000, 0x0917, 0x0DC5, 0x1017, 0x119F, 0x140B, 0x1680, 0x1680, 0x1680
        # modified request output values: 0x0000, 0x0917, 0x0DC5, 0x1017, 0x119F, 0x140B, 0x1680, 0x2880, 0x3180
        # stock filter output values:     0x009F, 0x0108, 0x0108, 0x0108, 0x0108, 0x0108, 0x0108, 0x0108, 0x0108
        # modified filter output values:  0x009F, 0x0108, 0x0108, 0x0108, 0x0108, 0x0108, 0x0108, 0x0400, 0x0480
        # note: max request allowed is 4096, but request is capped at 3840 in firmware, so modifications result in 2x max
        ret.lateralParams.torqueBP, ret.lateralParams.torqueV = [[0, 2560, 8000], [0, 2560, 3840]]
        ret.lateralTuning.pid.kpV, ret.lateralTuning.pid.kiV = [[0.3], [0.1]]
      else:
        ret.lateralParams.torqueBP, ret.lateralParams.torqueV = [[0, 2560], [0, 2560]]
        ret.lateralTuning.pid.kpV, ret.lateralTuning.pid.kiV = [[1.1], [0.33]]

    elif candidate in (CAR.HONDA_CIVIC_BOSCH, CAR.HONDA_CIVIC_BOSCH_DIESEL, CAR.HONDA_CIVIC_2022):
      ret.lateralParams.torqueBP, ret.lateralParams.torqueV = [[0, 4096], [0, 4096]]  # TODO: determine if there is a dead zone at the top end
      ret.lateralTuning.pid.kpV, ret.lateralTuning.pid.kiV = [[0.8], [0.24]]

    elif candidate == CAR.HONDA_ACCORD:
      ret.lateralParams.torqueBP, ret.lateralParams.torqueV = [[0, 4096], [0, 4096]]  # TODO: determine if there is a dead zone at the top end

      if eps_modified:
        ret.lateralTuning.pid.kpV, ret.lateralTuning.pid.kiV = [[0.3], [0.09]]
      else:
        ret.lateralTuning.pid.kpV, ret.lateralTuning.pid.kiV = [[0.6], [0.18]]

    elif candidate == CAR.ACURA_ILX:
      ret.lateralParams.torqueBP, ret.lateralParams.torqueV = [[0, 3840], [0, 3840]]  # TODO: determine if there is a dead zone at the top end
      ret.lateralTuning.pid.kpV, ret.lateralTuning.pid.kiV = [[0.8], [0.24]]

    elif candidate in (CAR.HONDA_CRV, CAR.HONDA_CRV_EU):
      ret.lateralParams.torqueBP, ret.lateralParams.torqueV = [[0, 1000], [0, 1000]]  # TODO: determine if there is a dead zone at the top end
      ret.lateralTuning.pid.kpV, ret.lateralTuning.pid.kiV = [[0.8], [0.24]]
      ret.wheelSpeedFactor = 1.025

    elif candidate == CAR.HONDA_CRV_5G:
      if eps_modified:
        # stock request input values:     0x0000, 0x00DB, 0x01BB, 0x0296, 0x0377, 0x0454, 0x0532, 0x0610, 0x067F
        # stock request output values:    0x0000, 0x0500, 0x0A15, 0x0E6D, 0x1100, 0x1200, 0x129A, 0x134D, 0x1400
        # modified request output values: 0x0000, 0x0500, 0x0A15, 0x0E6D, 0x1100, 0x1200, 0x1ACD, 0x239A, 0x2800
        ret.lateralParams.torqueBP, ret.lateralParams.torqueV = [[0, 2560, 10000], [0, 2560, 3840]]
        ret.lateralTuning.pid.kpV, ret.lateralTuning.pid.kiV = [[0.21], [0.07]]
      else:
        ret.lateralParams.torqueBP, ret.lateralParams.torqueV = [[0, 3840], [0, 3840]]
        ret.lateralTuning.pid.kpV, ret.lateralTuning.pid.kiV = [[0.64], [0.192]]
      ret.wheelSpeedFactor = 1.025

    elif candidate == CAR.HONDA_CRV_HYBRID:
      ret.lateralParams.torqueBP, ret.lateralParams.torqueV = [[0, 4096], [0, 4096]]  # TODO: determine if there is a dead zone at the top end
      ret.lateralTuning.pid.kpV, ret.lateralTuning.pid.kiV = [[0.6], [0.18]]
      ret.wheelSpeedFactor = 1.025

    elif candidate == CAR.HONDA_FIT:
      ret.lateralParams.torqueBP, ret.lateralParams.torqueV = [[0, 4096], [0, 4096]]  # TODO: determine if there is a dead zone at the top end
      ret.lateralTuning.pid.kpV, ret.lateralTuning.pid.kiV = [[0.2], [0.05]]

    elif candidate == CAR.HONDA_FREED:
      ret.lateralParams.torqueBP, ret.lateralParams.torqueV = [[0, 4096], [0, 4096]]
      ret.lateralTuning.pid.kpV, ret.lateralTuning.pid.kiV = [[0.2], [0.05]]

    elif candidate in (CAR.HONDA_HRV, CAR.HONDA_HRV_3G):
      ret.lateralParams.torqueBP, ret.lateralParams.torqueV = [[0, 4096], [0, 4096]]
      if candidate == CAR.HONDA_HRV:
        ret.lateralTuning.pid.kpV, ret.lateralTuning.pid.kiV = [[0.16], [0.025]]
        ret.wheelSpeedFactor = 1.025
      else:
        ret.lateralTuning.pid.kpV, ret.lateralTuning.pid.kiV = [[0.8], [0.24]]  # TODO: can probably use some tuning

    elif candidate == CAR.ACURA_RDX:
      ret.lateralParams.torqueBP, ret.lateralParams.torqueV = [[0, 1000], [0, 1000]]  # TODO: determine if there is a dead zone at the top end
      ret.lateralTuning.pid.kpV, ret.lateralTuning.pid.kiV = [[0.8], [0.24]]

    elif candidate == CAR.ACURA_RDX_3G:
      ret.lateralParams.torqueBP, ret.lateralParams.torqueV = [[0, 3840], [0, 3840]]
      ret.lateralTuning.pid.kpV, ret.lateralTuning.pid.kiV = [[0.2], [0.06]]
<<<<<<< HEAD
      ret.tireStiffnessFactor = 0.677

    elif candidate == CAR.ACCORD_NIDEC_4CYL:
      ret.mass = 3279. * CV.LB_TO_KG
      ret.wheelbase = 2.75
      ret.centerToFront = ret.wheelbase * 0.39
      ret.steerRatio = 13.66 # 13.37 is spec
      ret.lateralParams.torqueBP, ret.lateralParams.torqueV = [[0, 239], [0, 239]]
      ret.lateralTuning.pid.kiBP, ret.lateralTuning.pid.kpBP = [[0.,20], [0.,20]]
      ret.lateralTuning.pid.kpV, ret.lateralTuning.pid.kiV = [[0.4,0.3], [0,0]]
      tire_stiffness_factor = 0.8467
      ret.longitudinalTuning.kpBP = [0., 5., 35.]
      ret.longitudinalTuning.kpV = [2.4, 1.6, 0.8]
      ret.longitudinalTuning.kiBP = [0., 35.]
      ret.longitudinalTuning.kiV = [0.2, 0.16]

    elif candidate in (CAR.ODYSSEY, CAR.ODYSSEY_CHN):
      ret.mass = 1900.
      ret.wheelbase = 3.00
      ret.centerToFront = ret.wheelbase * 0.41
      ret.steerRatio = 14.35  # as spec
      ret.tireStiffnessFactor = 0.82
=======

    elif candidate in (CAR.HONDA_ODYSSEY, CAR.HONDA_ODYSSEY_CHN):
>>>>>>> 0362cfa7
      ret.lateralTuning.pid.kpV, ret.lateralTuning.pid.kiV = [[0.28], [0.08]]
      if candidate == CAR.HONDA_ODYSSEY_CHN:
        ret.lateralParams.torqueBP, ret.lateralParams.torqueV = [[0, 32767], [0, 32767]]  # TODO: determine if there is a dead zone at the top end
      else:
        ret.lateralParams.torqueBP, ret.lateralParams.torqueV = [[0, 4096], [0, 4096]]  # TODO: determine if there is a dead zone at the top end

    elif candidate == CAR.HONDA_PILOT:
      ret.lateralParams.torqueBP, ret.lateralParams.torqueV = [[0, 4096], [0, 4096]]  # TODO: determine if there is a dead zone at the top end
      ret.lateralTuning.pid.kpV, ret.lateralTuning.pid.kiV = [[0.38], [0.11]]

    elif candidate == CAR.HONDA_RIDGELINE:
      ret.lateralParams.torqueBP, ret.lateralParams.torqueV = [[0, 4096], [0, 4096]]  # TODO: determine if there is a dead zone at the top end
      ret.lateralTuning.pid.kpV, ret.lateralTuning.pid.kiV = [[0.38], [0.11]]

    elif candidate == CAR.HONDA_INSIGHT:
      ret.lateralParams.torqueBP, ret.lateralParams.torqueV = [[0, 4096], [0, 4096]]  # TODO: determine if there is a dead zone at the top end
      ret.lateralTuning.pid.kpV, ret.lateralTuning.pid.kiV = [[0.6], [0.18]]

    elif candidate == CAR.HONDA_E:
      ret.lateralParams.torqueBP, ret.lateralParams.torqueV = [[0, 4096], [0, 4096]]  # TODO: determine if there is a dead zone at the top end
      ret.lateralTuning.pid.kpV, ret.lateralTuning.pid.kiV = [[0.6], [0.18]] # TODO: can probably use some tuning

    elif candidate == CAR.CLARITY:
      ret.safetyConfigs[0].safetyParam |= Panda.FLAG_HONDA_CLARITY
      ret.mass = 4052. * CV.LB_TO_KG
      ret.wheelbase = 2.75
      ret.centerToFront = ret.wheelbase * 0.4
      ret.steerRatio = 16.50  # 12.72 is end-to-end spec
      if eps_modified:
        for fw in car_fw:
          if fw.ecu == "eps" and b"-" not in fw.fwVersion and b"," in fw.fwVersion:
            ret.lateralTuning.pid.kf = 0.00004
            ret.lateralParams.torqueBP, ret.lateralParams.torqueV = [[0, 0xA00, 0x3C00], [0, 2560, 3840]]
            ret.lateralTuning.pid.kpV, ret.lateralTuning.pid.kiV = [[0.1575], [0.05175]]
          elif fw.ecu == "eps" and b"-" in fw.fwVersion and b"," in fw.fwVersion:
            ret.lateralParams.torqueBP, ret.lateralParams.torqueV = [[0, 0xA00, 0x2800], [0, 2560, 3840]]
            ret.lateralTuning.pid.kpV, ret.lateralTuning.pid.kiV = [[0.3], [0.1]]
      else:
        ret.lateralParams.torqueBP, ret.lateralParams.torqueV = [[0, 2560], [0, 2560]]
        ret.lateralTuning.pid.kpV, ret.lateralTuning.pid.kiV = [[0.8], [0.24]]
      tire_stiffness_factor = 1.

    else:
      raise ValueError(f"unsupported car {candidate}")

    # These cars use alternate user brake msg (0x1BE)
    # TODO: Only detect feature for Accord/Accord Hybrid, not all Bosch DBCs have BRAKE_MODULE
    if 0x1BE in fingerprint[CAN.pt] and candidate in (CAR.HONDA_ACCORD, CAR.HONDA_HRV_3G):
      ret.flags |= HondaFlags.BOSCH_ALT_BRAKE.value

    if ret.flags & HondaFlags.BOSCH_ALT_BRAKE:
      ret.safetyConfigs[0].safetyParam |= Panda.FLAG_HONDA_ALT_BRAKE

    # These cars use alternate SCM messages (SCM_FEEDBACK AND SCM_BUTTON)
    if candidate in HONDA_NIDEC_ALT_SCM_MESSAGES:
      ret.safetyConfigs[0].safetyParam |= Panda.FLAG_HONDA_NIDEC_ALT

    if ret.openpilotLongitudinalControl and candidate in HONDA_BOSCH:
      ret.safetyConfigs[0].safetyParam |= Panda.FLAG_HONDA_BOSCH_LONG

    if candidate in HONDA_BOSCH_RADARLESS:
      ret.safetyConfigs[0].safetyParam |= Panda.FLAG_HONDA_RADARLESS

    # min speed to enable ACC. if car can do stop and go, then set enabling speed
    # to a negative value, so it won't matter. Otherwise, add 0.5 mph margin to not
    # conflict with PCM acc
<<<<<<< HEAD
    ret.autoResumeSng = candidate in (HONDA_BOSCH | {CAR.CIVIC, CAR.CLARITY}) or ret.enableGasInterceptor
=======
    ret.autoResumeSng = candidate in (HONDA_BOSCH | {CAR.HONDA_CIVIC})
>>>>>>> 0362cfa7
    ret.minEnableSpeed = -1. if ret.autoResumeSng else 25.5 * CV.MPH_TO_MS

    ret.steerActuatorDelay = 0.1
    ret.steerLimitTimer = 0.8

    return ret

  @staticmethod
  def init(CP, logcan, sendcan):
    if CP.carFingerprint in (HONDA_BOSCH - HONDA_BOSCH_RADARLESS) and CP.openpilotLongitudinalControl:
      disable_ecu(logcan, sendcan, bus=1, addr=0x18DAB0F1, com_cont_req=b'\x28\x83\x03')

  # returns a car.CarState
  def _update(self, c):
    ret = self.CS.update(self.cp, self.cp_cam, self.cp_body)

    ret.buttonEvents = [
      *create_button_events(self.CS.cruise_buttons, self.CS.prev_cruise_buttons, BUTTONS_DICT),
      *create_button_events(self.CS.cruise_setting, self.CS.prev_cruise_setting, SETTINGS_BUTTONS_DICT),
    ]

    # events
    events = self.create_common_events(ret, pcm_enable=False)
    if self.CP.pcmCruise and ret.vEgo < self.CP.minEnableSpeed:
      events.add(EventName.belowEngageSpeed)

    if self.CP.pcmCruise:
      # we engage when pcm is active (rising edge)
      if ret.cruiseState.enabled and not self.CS.out.cruiseState.enabled:
        events.add(EventName.pcmEnable)
      elif not ret.cruiseState.enabled and (c.actuators.accel >= 0. or not self.CP.openpilotLongitudinalControl):
        # it can happen that car cruise disables while comma system is enabled: need to
        # keep braking if needed or if the speed is very low
        if ret.vEgo < self.CP.minEnableSpeed + 2.:
          # non loud alert if cruise disables below 25mph as expected (+ a little margin)
          events.add(EventName.speedTooLow)
        else:
          events.add(EventName.cruiseDisabled)
    if self.CS.CP.minEnableSpeed > 0 and ret.vEgo < 0.001:
      events.add(EventName.manualRestart)

    ret.events = events.to_msg()

    return ret<|MERGE_RESOLUTION|>--- conflicted
+++ resolved
@@ -165,14 +165,8 @@
     elif candidate == CAR.ACURA_RDX_3G:
       ret.lateralParams.torqueBP, ret.lateralParams.torqueV = [[0, 3840], [0, 3840]]
       ret.lateralTuning.pid.kpV, ret.lateralTuning.pid.kiV = [[0.2], [0.06]]
-<<<<<<< HEAD
-      ret.tireStiffnessFactor = 0.677
-
-    elif candidate == CAR.ACCORD_NIDEC_4CYL:
-      ret.mass = 3279. * CV.LB_TO_KG
-      ret.wheelbase = 2.75
-      ret.centerToFront = ret.wheelbase * 0.39
-      ret.steerRatio = 13.66 # 13.37 is spec
+
+    elif candidate == CAR.HONDA_ACCORD_4CYL_9TH_GEN:
       ret.lateralParams.torqueBP, ret.lateralParams.torqueV = [[0, 239], [0, 239]]
       ret.lateralTuning.pid.kiBP, ret.lateralTuning.pid.kpBP = [[0.,20], [0.,20]]
       ret.lateralTuning.pid.kpV, ret.lateralTuning.pid.kiV = [[0.4,0.3], [0,0]]
@@ -182,16 +176,7 @@
       ret.longitudinalTuning.kiBP = [0., 35.]
       ret.longitudinalTuning.kiV = [0.2, 0.16]
 
-    elif candidate in (CAR.ODYSSEY, CAR.ODYSSEY_CHN):
-      ret.mass = 1900.
-      ret.wheelbase = 3.00
-      ret.centerToFront = ret.wheelbase * 0.41
-      ret.steerRatio = 14.35  # as spec
-      ret.tireStiffnessFactor = 0.82
-=======
-
     elif candidate in (CAR.HONDA_ODYSSEY, CAR.HONDA_ODYSSEY_CHN):
->>>>>>> 0362cfa7
       ret.lateralTuning.pid.kpV, ret.lateralTuning.pid.kiV = [[0.28], [0.08]]
       if candidate == CAR.HONDA_ODYSSEY_CHN:
         ret.lateralParams.torqueBP, ret.lateralParams.torqueV = [[0, 32767], [0, 32767]]  # TODO: determine if there is a dead zone at the top end
@@ -214,7 +199,7 @@
       ret.lateralParams.torqueBP, ret.lateralParams.torqueV = [[0, 4096], [0, 4096]]  # TODO: determine if there is a dead zone at the top end
       ret.lateralTuning.pid.kpV, ret.lateralTuning.pid.kiV = [[0.6], [0.18]] # TODO: can probably use some tuning
 
-    elif candidate == CAR.CLARITY:
+    elif candidate == CAR.HONDA_CLARITY:
       ret.safetyConfigs[0].safetyParam |= Panda.FLAG_HONDA_CLARITY
       ret.mass = 4052. * CV.LB_TO_KG
       ret.wheelbase = 2.75
@@ -258,11 +243,7 @@
     # min speed to enable ACC. if car can do stop and go, then set enabling speed
     # to a negative value, so it won't matter. Otherwise, add 0.5 mph margin to not
     # conflict with PCM acc
-<<<<<<< HEAD
-    ret.autoResumeSng = candidate in (HONDA_BOSCH | {CAR.CIVIC, CAR.CLARITY}) or ret.enableGasInterceptor
-=======
-    ret.autoResumeSng = candidate in (HONDA_BOSCH | {CAR.HONDA_CIVIC})
->>>>>>> 0362cfa7
+    ret.autoResumeSng = candidate in (HONDA_BOSCH | {CAR.HONDA_CIVIC, CAR.HONDA_CLARITY})
     ret.minEnableSpeed = -1. if ret.autoResumeSng else 25.5 * CV.MPH_TO_MS
 
     ret.steerActuatorDelay = 0.1
