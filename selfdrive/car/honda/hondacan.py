from openpilot.common.conversions import Conversions as CV
from openpilot.selfdrive.car import CanBusBase
from openpilot.selfdrive.car.honda.values import HondaFlags, HONDA_BOSCH, HONDA_BOSCH_RADARLESS, CAR, CarControllerParams

# CAN bus layout with relay
# 0 = ACC-CAN - radar side
# 1 = F-CAN B - powertrain
# 2 = ACC-CAN - camera side
# 3 = F-CAN A - OBDII port


class CanBus(CanBusBase):
  def __init__(self, CP=None, fingerprint=None) -> None:
    # use fingerprint if specified
    super().__init__(CP if fingerprint is None else None, fingerprint)

    if CP.carFingerprint in (HONDA_BOSCH - HONDA_BOSCH_RADARLESS):
      self._pt, self._radar = self.offset + 1, self.offset
    else:
      self._pt, self._radar = self.offset, self.offset + 1

  @property
  def pt(self) -> int:
    return self._pt

  @property
  def radar(self) -> int:
    return self._radar

  @property
  def camera(self) -> int:
    return self.offset + 2


def get_lkas_cmd_bus(CAN, car_fingerprint, radar_disabled=False):
  no_radar = car_fingerprint in HONDA_BOSCH_RADARLESS
  if radar_disabled or no_radar:
    # when radar is disabled, steering commands are sent directly to powertrain bus
    return CAN.pt
  # normally steering commands are sent to radar, which forwards them to powertrain bus
  return 0


def get_cruise_speed_conversion(car_fingerprint: str, is_metric: bool) -> float:
  # on certain cars, CRUISE_SPEED changes to imperial with car's unit setting
  return CV.MPH_TO_MS if car_fingerprint in HONDA_BOSCH_RADARLESS and not is_metric else CV.KPH_TO_MS


def create_brake_command(packer, CAN, apply_brake, pump_on, pcm_override, pcm_cancel_cmd, fcw, car_fingerprint, stock_brake):
  # TODO: do we loose pressure if we keep pump off for long?
  brakelights = apply_brake > 0
  brake_rq = apply_brake > 0
  pcm_fault_cmd = False

  values = {
    "CRUISE_OVERRIDE": pcm_override,
    "CRUISE_FAULT_CMD": pcm_fault_cmd,
    "CRUISE_CANCEL_CMD": pcm_cancel_cmd,
    "COMPUTER_BRAKE_REQUEST": brake_rq,
    "SET_ME_1": 1,
    "BRAKE_LIGHTS": brakelights,
    "CHIME": stock_brake["CHIME"] if fcw else 0,  # send the chime for stock fcw
    "FCW": fcw << 1,  # TODO: Why are there two bits for fcw?
    "AEB_REQ_1": 0,
    "AEB_REQ_2": 0,
    "AEB_STATUS": 0,
  }

  if car_fingerprint == CAR.HONDA_CLARITY:
    values["COMPUTER_BRAKE_ALT"] = apply_brake
    values["BRAKE_PUMP_REQUEST_ALT"] = apply_brake > 0
  else:
    values["COMPUTER_BRAKE"] = apply_brake
    values["BRAKE_PUMP_REQUEST"] = pump_on

  return packer.make_can_msg("BRAKE_COMMAND", CAN.pt, values)


def create_acc_commands(packer, CAN, enabled, active, accel, gas, stopping_counter, car_fingerprint):
  commands = []
  min_gas_accel = CarControllerParams.BOSCH_GAS_LOOKUP_BP[0]

  control_on = 5 if enabled else 0
  gas_command = gas if active and accel > min_gas_accel else -30000
  accel_command = accel if active else 0
  braking = 1 if active and accel < min_gas_accel else 0
  standstill = 1 if active and stopping_counter > 0 else 0
  standstill_release = 1 if active and stopping_counter == 0 else 0

  # common ACC_CONTROL values
  acc_control_values = {
    'ACCEL_COMMAND': accel_command,
    'STANDSTILL': standstill,
  }

  if car_fingerprint in HONDA_BOSCH_RADARLESS:
    acc_control_values.update({
      "CONTROL_ON": enabled,
      "IDLESTOP_ALLOW": stopping_counter > 200,  # allow idle stop after 4 seconds (50 Hz)
    })
  else:
    acc_control_values.update({
      # setting CONTROL_ON causes car to set POWERTRAIN_DATA->ACC_STATUS = 1
      "CONTROL_ON": control_on,
      "GAS_COMMAND": gas_command,  # used for gas
      "BRAKE_LIGHTS": braking,
      "BRAKE_REQUEST": braking,
      "STANDSTILL_RELEASE": standstill_release,
    })
    acc_control_on_values = {
      "SET_TO_3": 0x03,
      "CONTROL_ON": enabled,
      "SET_TO_FF": 0xff,
      "SET_TO_75": 0x75,
      "SET_TO_30": 0x30,
    }
    commands.append(packer.make_can_msg("ACC_CONTROL_ON", CAN.pt, acc_control_on_values))

  commands.append(packer.make_can_msg("ACC_CONTROL", CAN.pt, acc_control_values))
  return commands


def create_steering_control(packer, CAN, apply_steer, lkas_active, car_fingerprint, radar_disabled):
  values = {
    "STEER_TORQUE": apply_steer if lkas_active else 0,
    "STEER_TORQUE_REQUEST": lkas_active,
  }
  bus = get_lkas_cmd_bus(CAN, car_fingerprint, radar_disabled)
  return packer.make_can_msg("STEERING_CONTROL", bus, values)


def create_bosch_supplemental_1(packer, CAN, car_fingerprint):
  # non-active params
  values = {
    "SET_ME_X04": 0x04,
    "SET_ME_X80": 0x80,
    "SET_ME_X10": 0x10,
  }
  bus = get_lkas_cmd_bus(CAN, car_fingerprint)
  return packer.make_can_msg("BOSCH_SUPPLEMENTAL_1", bus, values)


<<<<<<< HEAD
def create_ui_commands(packer, CP, enabled, pcm_speed, hud, is_metric, acc_hud, lkas_hud, lat_active):
=======
def create_ui_commands(packer, CAN, CP, enabled, pcm_speed, hud, is_metric, acc_hud, lkas_hud):
>>>>>>> 3adbebd7
  commands = []
  radar_disabled = CP.carFingerprint in (HONDA_BOSCH - HONDA_BOSCH_RADARLESS) and CP.openpilotLongitudinalControl
  bus_lkas = get_lkas_cmd_bus(CAN, CP.carFingerprint, radar_disabled)

  if CP.openpilotLongitudinalControl:
    acc_hud_values = {
      'CRUISE_SPEED': hud.v_cruise,
      'ENABLE_MINI_CAR': 1 if enabled else 0,
      # only moves the lead car without ACC_ON
      'HUD_DISTANCE': (hud.lead_distance_bars + 1) % 4,  # wraps to 0 at 4 bars
      'IMPERIAL_UNIT': int(not is_metric),
      'HUD_LEAD': 2 if enabled and hud.lead_visible else 1 if enabled else 0,
      'SET_ME_X01_2': 1,
    }

    if CP.carFingerprint in HONDA_BOSCH:
      acc_hud_values['ACC_ON'] = int(enabled)
      acc_hud_values['FCM_OFF'] = 1
      acc_hud_values['FCM_OFF_2'] = 1
    else:
      # Shows the distance bars, TODO: stock camera shows updates temporarily while disabled
      acc_hud_values['ACC_ON'] = int(enabled)
      acc_hud_values['PCM_SPEED'] = pcm_speed * CV.MS_TO_KPH
      acc_hud_values['PCM_GAS'] = hud.pcm_accel
      acc_hud_values['SET_ME_X01'] = 1
      acc_hud_values['FCM_OFF'] = acc_hud['FCM_OFF']
      acc_hud_values['FCM_OFF_2'] = acc_hud['FCM_OFF_2']
      acc_hud_values['FCM_PROBLEM'] = acc_hud['FCM_PROBLEM']
      acc_hud_values['ICONS'] = acc_hud['ICONS']
    commands.append(packer.make_can_msg("ACC_HUD", CAN.pt, acc_hud_values))

  lkas_hud_values = {
    'SET_ME_X41': 0x41,
    'STEERING_REQUIRED': hud.steer_required,
    'SOLID_LANES': lat_active,
    'DASHED_LANES': hud.dashed_lanes,
    'BEEP': 0,
  }

  if CP.carFingerprint in HONDA_BOSCH_RADARLESS:
    lkas_hud_values['LANE_LINES'] = 3
    lkas_hud_values['DASHED_LANES'] = hud.lanes_visible
    # car likely needs to see LKAS_PROBLEM fall within a specific time frame, so forward from camera
    lkas_hud_values['LKAS_PROBLEM'] = lkas_hud['LKAS_PROBLEM']

  if not (CP.flags & HondaFlags.BOSCH_EXT_HUD):
    lkas_hud_values['SET_ME_X48'] = 0x48

  if CP.flags & HondaFlags.BOSCH_EXT_HUD and not CP.openpilotLongitudinalControl:
    commands.append(packer.make_can_msg('LKAS_HUD_A', bus_lkas, lkas_hud_values))
    commands.append(packer.make_can_msg('LKAS_HUD_B', bus_lkas, lkas_hud_values))
  else:
    commands.append(packer.make_can_msg('LKAS_HUD', bus_lkas, lkas_hud_values))

  if radar_disabled:
    radar_hud_values = {
      'CMBS_OFF': 0x01,
      'SET_TO_1': 0x01,
    }
    commands.append(packer.make_can_msg('RADAR_HUD', CAN.pt, radar_hud_values))

    if CP.carFingerprint == CAR.HONDA_CIVIC_BOSCH:
      commands.append(packer.make_can_msg("LEGACY_BRAKE_COMMAND", CAN.pt, {}))

  return commands


def spam_buttons_command(packer, CAN, button_val, car_fingerprint):
  values = {
    'CRUISE_BUTTONS': button_val,
    'CRUISE_SETTING': 0,
  }
  # send buttons to camera on radarless cars
  bus = CAN.camera if car_fingerprint in HONDA_BOSCH_RADARLESS else CAN.pt
  return packer.make_can_msg("SCM_BUTTONS", bus, values)<|MERGE_RESOLUTION|>--- conflicted
+++ resolved
@@ -140,11 +140,7 @@
   return packer.make_can_msg("BOSCH_SUPPLEMENTAL_1", bus, values)
 
 
-<<<<<<< HEAD
-def create_ui_commands(packer, CP, enabled, pcm_speed, hud, is_metric, acc_hud, lkas_hud, lat_active):
-=======
-def create_ui_commands(packer, CAN, CP, enabled, pcm_speed, hud, is_metric, acc_hud, lkas_hud):
->>>>>>> 3adbebd7
+def create_ui_commands(packer, CAN, CP, enabled, pcm_speed, hud, is_metric, acc_hud, lkas_hud, lat_active):
   commands = []
   radar_disabled = CP.carFingerprint in (HONDA_BOSCH - HONDA_BOSCH_RADARLESS) and CP.openpilotLongitudinalControl
   bus_lkas = get_lkas_cmd_bus(CAN, CP.carFingerprint, radar_disabled)
