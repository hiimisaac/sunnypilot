legend = ["LAT_ACCEL_FACTOR", "MAX_LAT_ACCEL_MEASURED", "FRICTION"]
### angle control
# Nissan appears to have torque
"NISSAN_XTRAIL" = [nan, 1.5, nan]
"NISSAN_ALTIMA" = [nan, 1.5, nan]
"NISSAN_LEAF_IC" = [nan, 1.5, nan]
"NISSAN_LEAF" = [nan, 1.5, nan]
"NISSAN_ROGUE" = [nan, 1.5, nan]

# New subarus angle based controllers
"SUBARU_FORESTER_2022" = [nan, 3.0, nan]
"SUBARU_OUTBACK_2023" = [nan, 3.0, nan]
"SUBARU_ASCENT_2023" = [nan, 3.0, nan]

# Toyota LTA also has torque
"TOYOTA_RAV4_TSS2_2023" = [nan, 3.0, nan]

# Tesla has high torque
"TESLA_AP1_MODELS" = [nan, 2.5, nan]
"TESLA_AP2_MODELS" = [nan, 2.5, nan]
"TESLA_MODELS_RAVEN" = [nan, 2.5, nan]

# Guess
"FORD_BRONCO_SPORT_MK1" = [nan, 1.5, nan]
"FORD_ESCAPE_MK4" = [nan, 1.5, nan]
"FORD_EXPLORER_MK6" = [nan, 1.5, nan]
"FORD_F_150_MK14" = [nan, 1.5, nan]
"FORD_FOCUS_MK4" = [nan, 1.5, nan]
"FORD_MAVERICK_MK1" = [nan, 1.5, nan]
"FORD_F_150_LIGHTNING_MK1" = [nan, 1.5, nan]
"FORD_MUSTANG_MACH_E_MK1" = [nan, 1.5, nan]
"FORD_RANGER_MK2" = [nan, 1.5, nan]
###

# No steering wheel
"COMMA_BODY" = [nan, 1000, nan]

# Totally new cars
"RAM_1500_5TH_GEN" = [2.0, 2.0, 0.05]
"RAM_HD_5TH_GEN" = [1.4, 1.4, 0.05]
"SUBARU_OUTBACK" = [2.0, 1.5, 0.2]
"CADILLAC_ESCALADE" = [1.899999976158142, 1.842270016670227, 0.1120000034570694]
"CADILLAC_ESCALADE_ESV_2019" = [1.15, 1.3, 0.2]
"CHEVROLET_BOLT_EUV" = [2.0, 2.0, 0.05]
"CHEVROLET_SILVERADO" = [1.9, 1.9, 0.112]
"CHEVROLET_TRAILBLAZER" = [1.33, 1.9, 0.16]
"CHEVROLET_EQUINOX" = [2.5, 2.5, 0.05]
"VOLKSWAGEN_CADDY_MK3" = [1.2, 1.2, 0.1]
"VOLKSWAGEN_PASSAT_NMS" = [2.5, 2.5, 0.1]
"VOLKSWAGEN_SHARAN_MK2" = [2.5, 2.5, 0.1]
"HYUNDAI_SANTA_CRUZ_1ST_GEN" = [2.7, 2.7, 0.1]
"KIA_SPORTAGE_5TH_GEN" = [2.6, 2.6, 0.1]
"GENESIS_GV70_1ST_GEN" = [2.42, 2.42, 0.1]
"GENESIS_GV60_EV_1ST_GEN" = [2.5, 2.5, 0.1]
"KIA_SORENTO_4TH_GEN" = [2.5, 2.5, 0.1]
"KIA_SORENTO_HEV_4TH_GEN" = [2.5, 2.5, 0.1]
"KIA_NIRO_HEV_2ND_GEN" = [2.42, 2.5, 0.12]
"KIA_NIRO_EV_2ND_GEN" = [2.05, 2.5, 0.14]
"GENESIS_GV80" = [2.5, 2.5, 0.1]
"KIA_CARNIVAL_4TH_GEN" = [1.75, 1.75, 0.15]
"GMC_ACADIA" = [1.6, 1.6, 0.2]
"LEXUS_IS_TSS2" = [2.0, 2.0, 0.1]
"HYUNDAI_KONA_EV_2ND_GEN" = [2.5, 2.5, 0.1]
"HYUNDAI_IONIQ_6" = [2.5, 2.5, 0.1]
"HYUNDAI_AZERA_6TH_GEN" = [1.8, 1.8, 0.1]
"HYUNDAI_AZERA_HEV_6TH_GEN" = [1.8, 1.8, 0.1]
"KIA_K8_HEV_1ST_GEN" = [2.5, 2.5, 0.1]
"HYUNDAI_CUSTIN_1ST_GEN" = [2.5, 2.5, 0.1]
"LEXUS_GS_F" = [2.5, 2.5, 0.08]
"HYUNDAI_STARIA_4TH_GEN" = [1.8, 2.0, 0.15]
<<<<<<< HEAD
"HYUNDAI PALISADE 2023" = [3.0, 2.32, 0.05]
=======
"HYUNDAI_PALISADE_2023" = [2.32, 2.32, 0.05]
>>>>>>> 5303118e

# Dashcam or fallback configured as ideal car
"MOCK" = [10.0, 10, 0.0]

# Manually checked
"HONDA_CIVIC_2022" = [2.5, 1.2, 0.15]
"HONDA_HRV_3G" = [2.5, 1.2, 0.2]<|MERGE_RESOLUTION|>--- conflicted
+++ resolved
@@ -68,11 +68,7 @@
 "HYUNDAI_CUSTIN_1ST_GEN" = [2.5, 2.5, 0.1]
 "LEXUS_GS_F" = [2.5, 2.5, 0.08]
 "HYUNDAI_STARIA_4TH_GEN" = [1.8, 2.0, 0.15]
-<<<<<<< HEAD
-"HYUNDAI PALISADE 2023" = [3.0, 2.32, 0.05]
-=======
-"HYUNDAI_PALISADE_2023" = [2.32, 2.32, 0.05]
->>>>>>> 5303118e
+"HYUNDAI_PALISADE_2023" = [3.0, 2.32, 0.05]
 
 # Dashcam or fallback configured as ideal car
 "MOCK" = [10.0, 10, 0.0]
