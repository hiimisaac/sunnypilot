--- conflicted
+++ resolved
@@ -45,12 +45,7 @@
   return packer.make_can_msg("ES_Distance", bus, values)
 
 
-<<<<<<< HEAD
 def create_es_lkas_state(packer, es_lkas_state_msg, lat_active, mads_enabled, visual_alert, left_line, right_line, left_lane_depart, right_lane_depart):
-
-  values = copy.copy(es_lkas_state_msg)
-=======
-def create_es_lkas_state(packer, es_lkas_state_msg, enabled, visual_alert, left_line, right_line, left_lane_depart, right_lane_depart):
   values = {s: es_lkas_state_msg[s] for s in [
     "CHECKSUM",
     "COUNTER",
@@ -69,7 +64,6 @@
     "LKAS_Alert",
     "Signal3",
   ]}
->>>>>>> 54c4dbd4
 
   # Filter the stock LKAS "Keep hands on wheel" alert
   if values["LKAS_Alert_Msg"] == 1:
