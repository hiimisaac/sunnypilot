--- conflicted
+++ resolved
@@ -8,12 +8,8 @@
 from opendbc.can.can_define import CANDefine
 from openpilot.selfdrive.car.hyundai.hyundaicanfd import CanBus
 from openpilot.selfdrive.car.hyundai.values import HyundaiFlags, HyundaiFlagsSP, CAR, DBC, CAN_GEARS, CAMERA_SCC_CAR, \
-<<<<<<< HEAD
-                                                   CANFD_CAR, EV_CAR, HYBRID_CAR, NON_SCC_CAR, NON_SCC_NO_FCA_CAR, NON_SCC_RADAR_FCA_CAR,\
+                                                   CANFD_CAR, NON_SCC_CAR, NON_SCC_NO_FCA_CAR, NON_SCC_RADAR_FCA_CAR, \
                                                    Buttons, CarControllerParams
-=======
-                                                   CANFD_CAR, Buttons, CarControllerParams
->>>>>>> daae551e
 from openpilot.selfdrive.car.interfaces import CarStateBase
 
 PREV_BUTTON_SAMPLES = 8
