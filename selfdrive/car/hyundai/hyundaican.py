--- conflicted
+++ resolved
@@ -182,7 +182,6 @@
   commands.append(packer.make_can_msg("SCC14", 0, scc14_values))
 
   # Only send FCA11 on cars where it exists on the bus
-<<<<<<< HEAD
   if use_fca and not escc:
     if CP.flags & HyundaiFlags.CAMERA_SCC:
       fca11_values = CS.fca11
@@ -198,19 +197,7 @@
         "FCA_DrvSetStatus": 1,
         "FCA_Status": 1,  # AEB disabled
       }
-    fca11_dat = packer.make_can_msg("FCA11", 0, fca11_values)[2]
-=======
-  if use_fca:
-    # note that some vehicles most likely have an alternate checksum/counter definition
-    # https://github.com/commaai/opendbc/commit/9ddcdb22c4929baf310295e832668e6e7fcfa602
-    fca11_values = {
-      "CR_FCA_Alive": idx % 0xF,
-      "PAINT1_Status": 1,
-      "FCA_DrvSetStatus": 1,
-      "FCA_Status": 1,  # AEB disabled
-    }
     fca11_dat = packer.make_can_msg("FCA11", 0, fca11_values)[1]
->>>>>>> cafca4f8
     fca11_values["CR_FCA_ChkSum"] = hyundai_checksum(fca11_dat[:7])
     commands.append(packer.make_can_msg("FCA11", 0, fca11_values))
 
