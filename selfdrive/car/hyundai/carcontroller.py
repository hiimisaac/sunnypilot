from cereal import car
from openpilot.common.conversions import Conversions as CV
from openpilot.common.numpy_fast import clip
from openpilot.common.realtime import DT_CTRL
from opendbc.can.packer import CANPacker
from openpilot.selfdrive.car import apply_driver_steer_torque_limits, common_fault_avoidance
from openpilot.selfdrive.car.hyundai import hyundaicanfd, hyundaican
from openpilot.selfdrive.car.hyundai.hyundaicanfd import CanBus
from openpilot.selfdrive.car.hyundai.values import HyundaiFlags, Buttons, CarControllerParams, CANFD_CAR, CAR
from openpilot.selfdrive.car.interfaces import CarControllerBase

VisualAlert = car.CarControl.HUDControl.VisualAlert
LongCtrlState = car.CarControl.Actuators.LongControlState

# EPS faults if you apply torque while the steering angle is above 90 degrees for more than 1 second
# All slightly below EPS thresholds to avoid fault
MAX_ANGLE = 85
MAX_ANGLE_FRAMES = 89
MAX_ANGLE_CONSECUTIVE_FRAMES = 2


def process_hud_alert(enabled, fingerprint, hud_control):
  sys_warning = (hud_control.visualAlert in (VisualAlert.steerRequired, VisualAlert.ldw))

  # initialize to no line visible
  # TODO: this is not accurate for all cars
  sys_state = 1
  if hud_control.leftLaneVisible and hud_control.rightLaneVisible or sys_warning:  # HUD alert only display when LKAS status is active
    sys_state = 3 if enabled or sys_warning else 4
  elif hud_control.leftLaneVisible:
    sys_state = 5
  elif hud_control.rightLaneVisible:
    sys_state = 6

  # initialize to no warnings
  left_lane_warning = 0
  right_lane_warning = 0
  if hud_control.leftLaneDepart:
    left_lane_warning = 1 if fingerprint in (CAR.GENESIS_G90, CAR.GENESIS_G80) else 2
  if hud_control.rightLaneDepart:
    right_lane_warning = 1 if fingerprint in (CAR.GENESIS_G90, CAR.GENESIS_G80) else 2

  return sys_warning, sys_state, left_lane_warning, right_lane_warning


class CarController(CarControllerBase):
  def __init__(self, dbc_name, CP, VM):
    self.CP = CP
    self.CAN = CanBus(CP)
    self.params = CarControllerParams(CP)
    self.packer = CANPacker(dbc_name)
    self.angle_limit_counter = 0
    self.frame = 0

    self.accel_last = 0
    self.apply_steer_last = 0
    self.car_fingerprint = CP.carFingerprint
    self.last_button_frame = 0

  def update(self, CC, CS, now_nanos):
    actuators = CC.actuators
    hud_control = CC.hudControl

    # steering torque
    new_steer = int(round(actuators.steer * self.params.STEER_MAX))
    apply_steer = apply_driver_steer_torque_limits(new_steer, self.apply_steer_last, CS.out.steeringTorque, self.params)

    # >90 degree steering fault prevention
    self.angle_limit_counter, apply_steer_req = common_fault_avoidance(abs(CS.out.steeringAngleDeg) >= MAX_ANGLE, CC.latActive,
                                                                       self.angle_limit_counter, MAX_ANGLE_FRAMES,
                                                                       MAX_ANGLE_CONSECUTIVE_FRAMES)

    if not CC.latActive:
      apply_steer = 0

    # Hold torque with induced temporary fault when cutting the actuation bit
    torque_fault = CC.latActive and not apply_steer_req

    self.apply_steer_last = apply_steer

    # accel + longitudinal
    accel = clip(actuators.accel, CarControllerParams.ACCEL_MIN, CarControllerParams.ACCEL_MAX)
    stopping = actuators.longControlState == LongCtrlState.stopping
    set_speed_in_units = hud_control.setSpeed * (CV.MS_TO_KPH if CS.is_metric else CV.MS_TO_MPH)

    # HUD messages
    sys_warning, sys_state, left_lane_warning, right_lane_warning = process_hud_alert(CC.enabled, self.car_fingerprint,
                                                                                      hud_control)

    can_sends = []

    # *** common hyundai stuff ***

    # tester present - w/ no response (keeps relevant ECU disabled)
    if self.frame % 100 == 0 and not (self.CP.flags & HyundaiFlags.CANFD_CAMERA_SCC.value) and self.CP.openpilotLongitudinalControl:
      # for longitudinal control, either radar or ADAS driving ECU
      addr, bus = 0x7d0, 0
      if self.CP.flags & HyundaiFlags.CANFD_HDA2.value:
        addr, bus = 0x730, self.CAN.ECAN
      can_sends.append([addr, 0, b"\x02\x3E\x80\x00\x00\x00\x00\x00", bus])

      # for blinkers
      if self.CP.flags & HyundaiFlags.ENABLE_BLINKERS:
        can_sends.append([0x7b1, 0, b"\x02\x3E\x80\x00\x00\x00\x00\x00", self.CAN.ECAN])

    # CAN-FD platforms
    if self.CP.carFingerprint in CANFD_CAR:
      hda2 = self.CP.flags & HyundaiFlags.CANFD_HDA2
      hda2_long = hda2 and self.CP.openpilotLongitudinalControl

      # steering control
      can_sends.extend(hyundaicanfd.create_steering_messages(self.packer, self.CP, self.CAN, CC.enabled, apply_steer_req, apply_steer))

      # prevent LFA from activating on HDA2 by sending "no lane lines detected" to ADAS ECU
      if self.frame % 5 == 0 and hda2:
        can_sends.append(hyundaicanfd.create_suppress_lfa(self.packer, self.CAN, CS.hda2_lfa_block_msg,
                                                          self.CP.flags & HyundaiFlags.CANFD_HDA2_ALT_STEERING))

      # LFA and HDA icons
      if self.frame % 5 == 0 and (not hda2 or hda2_long):
        can_sends.append(hyundaicanfd.create_lfahda_cluster(self.packer, self.CAN, CC.enabled))

      # blinkers
      if hda2 and self.CP.flags & HyundaiFlags.ENABLE_BLINKERS:
        can_sends.extend(hyundaicanfd.create_spas_messages(self.packer, self.CAN, self.frame, CC.leftBlinker, CC.rightBlinker))

      if self.CP.openpilotLongitudinalControl:
        if hda2:
          can_sends.extend(hyundaicanfd.create_adrv_messages(self.packer, self.CAN, self.frame))
        if self.frame % 2 == 0:
          can_sends.append(hyundaicanfd.create_acc_control(self.packer, self.CAN, CC.enabled, self.accel_last, accel, stopping, CC.cruiseControl.override,
                                                           set_speed_in_units, hud_control))
          self.accel_last = accel
      else:
        # button presses
        can_sends.extend(self.create_button_messages(CC, CS, use_clu11=False))
    else:
      can_sends.append(hyundaican.create_lkas11(self.packer, self.frame, self.CP, apply_steer, apply_steer_req,
                                                torque_fault, CS.lkas11, sys_warning, sys_state, CC.enabled,
                                                hud_control.leftLaneVisible, hud_control.rightLaneVisible,
                                                left_lane_warning, right_lane_warning))

      if not self.CP.openpilotLongitudinalControl:
        can_sends.extend(self.create_button_messages(CC, CS, use_clu11=True))

      if self.frame % 2 == 0 and self.CP.openpilotLongitudinalControl:
        # TODO: unclear if this is needed
        jerk = 3.0 if actuators.longControlState == LongCtrlState.pid else 1.0
        use_fca11 = self.CP.flags & HyundaiFlags.USE_FCA11.value
        can_sends.extend(hyundaican.create_acc_commands(self.packer, CC.enabled, accel, jerk, int(self.frame / 2),
                                                        hud_control, set_speed_in_units, stopping,
                                                        CC.cruiseControl.override, use_fca11))

      # 20 Hz LFA MFA message
      if self.frame % 5 == 0 and self.CP.flags & HyundaiFlags.SEND_LFA.value:
        can_sends.append(hyundaican.create_lfahda_mfc(self.packer, CC.enabled))

      # 5 Hz ACC options
      if self.frame % 20 == 0 and self.CP.openpilotLongitudinalControl:
<<<<<<< HEAD
        use_fca12 = self.CP.flags & HyundaiFlags.USE_FCA12
=======
        use_fca12 = self.CP.flags & HyundaiFlags.USE_FCA12.value
>>>>>>> 4718a36e
        can_sends.extend(hyundaican.create_acc_opt(self.packer, use_fca12))

      # 2 Hz front radar options
      if self.frame % 50 == 0 and self.CP.openpilotLongitudinalControl:
        can_sends.append(hyundaican.create_frt_radar_opt(self.packer))

    new_actuators = actuators.as_builder()
    new_actuators.steer = apply_steer / self.params.STEER_MAX
    new_actuators.steerOutputCan = apply_steer
    new_actuators.accel = accel

    self.frame += 1
    return new_actuators, can_sends

  def create_button_messages(self, CC: car.CarControl, CS: car.CarState, use_clu11: bool):
    can_sends = []
    if use_clu11:
      if CC.cruiseControl.cancel:
        can_sends.append(hyundaican.create_clu11(self.packer, self.frame, CS.clu11, Buttons.CANCEL, self.CP))
      elif CC.cruiseControl.resume:
        # send resume at a max freq of 10Hz
        if (self.frame - self.last_button_frame) * DT_CTRL > 0.1:
          # send 25 messages at a time to increases the likelihood of resume being accepted
          can_sends.extend([hyundaican.create_clu11(self.packer, self.frame, CS.clu11, Buttons.RES_ACCEL, self.CP)] * 25)
          if (self.frame - self.last_button_frame) * DT_CTRL >= 0.15:
            self.last_button_frame = self.frame
    else:
      if (self.frame - self.last_button_frame) * DT_CTRL > 0.25:
        # cruise cancel
        if CC.cruiseControl.cancel:
          if self.CP.flags & HyundaiFlags.CANFD_ALT_BUTTONS:
            can_sends.append(hyundaicanfd.create_acc_cancel(self.packer, self.CP, self.CAN, CS.cruise_info))
            self.last_button_frame = self.frame
          else:
            for _ in range(20):
              can_sends.append(hyundaicanfd.create_buttons(self.packer, self.CP, self.CAN, CS.buttons_counter+1, Buttons.CANCEL))
            self.last_button_frame = self.frame

        # cruise standstill resume
        elif CC.cruiseControl.resume:
          if self.CP.flags & HyundaiFlags.CANFD_ALT_BUTTONS:
            # TODO: resume for alt button cars
            pass
          else:
            for _ in range(20):
              can_sends.append(hyundaicanfd.create_buttons(self.packer, self.CP, self.CAN, CS.buttons_counter+1, Buttons.RES_ACCEL))
            self.last_button_frame = self.frame

    return can_sends<|MERGE_RESOLUTION|>--- conflicted
+++ resolved
@@ -157,11 +157,7 @@
 
       # 5 Hz ACC options
       if self.frame % 20 == 0 and self.CP.openpilotLongitudinalControl:
-<<<<<<< HEAD
-        use_fca12 = self.CP.flags & HyundaiFlags.USE_FCA12
-=======
         use_fca12 = self.CP.flags & HyundaiFlags.USE_FCA12.value
->>>>>>> 4718a36e
         can_sends.extend(hyundaican.create_acc_opt(self.packer, use_fca12))
 
       # 2 Hz front radar options
