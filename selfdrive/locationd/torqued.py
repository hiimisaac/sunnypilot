#!/usr/bin/env python3
import numpy as np
from collections import deque, defaultdict

import cereal.messaging as messaging
from cereal import car, log
from openpilot.common.params import Params
from openpilot.common.realtime import config_realtime_process, DT_MDL
from openpilot.common.filter_simple import FirstOrderFilter
from openpilot.common.swaglog import cloudlog
from openpilot.common.transformations.orientation import rot_from_euler
from openpilot.selfdrive.controls.lib.vehicle_model import ACCELERATION_DUE_TO_GRAVITY
from openpilot.selfdrive.locationd.helpers import PointBuckets, ParameterEstimator

HISTORY = 5  # secs
POINTS_PER_BUCKET = 1500
MIN_POINTS_TOTAL = 4000
MIN_POINTS_TOTAL_QLOG = 600
FIT_POINTS_TOTAL = 2000
FIT_POINTS_TOTAL_QLOG = 600
MIN_VEL = 15  # m/s
FRICTION_FACTOR = 1.5  # ~85% of data coverage
FACTOR_SANITY = 0.3
FACTOR_SANITY_QLOG = 0.5
FRICTION_SANITY = 0.5
FRICTION_SANITY_QLOG = 0.8
STEER_MIN_THRESHOLD = 0.02
MIN_FILTER_DECAY = 50
MAX_FILTER_DECAY = 250
LAT_ACC_THRESHOLD = 1
STEER_BUCKET_BOUNDS = [(-0.5, -0.3), (-0.3, -0.2), (-0.2, -0.1), (-0.1, 0), (0, 0.1), (0.1, 0.2), (0.2, 0.3), (0.3, 0.5)]
MIN_BUCKET_POINTS = np.array([100, 300, 500, 500, 500, 500, 300, 100])
MIN_ENGAGE_BUFFER = 2  # secs

VERSION = 1  # bump this to invalidate old parameter caches
ALLOWED_CARS = ['toyota', 'hyundai']


def slope2rot(slope):
  sin = np.sqrt(slope ** 2 / (slope ** 2 + 1))
  cos = np.sqrt(1 / (slope ** 2 + 1))
  return np.array([[cos, -sin], [sin, cos]])


class TorqueBuckets(PointBuckets):
  def add_point(self, x, y):
    for bound_min, bound_max in self.x_bounds:
      if (x >= bound_min) and (x < bound_max):
        self.buckets[(bound_min, bound_max)].append([x, 1.0, y])
        break


class TorqueEstimator(ParameterEstimator):
  def __init__(self, CP, decimated=False, track_all_points=False):
    self.hist_len = int(HISTORY / DT_MDL)
    self.lag = CP.steerActuatorDelay + .2  # from controlsd
    self.track_all_points = track_all_points  # for offline analysis, without max lateral accel or max steer torque filters
    if decimated:
      self.min_bucket_points = MIN_BUCKET_POINTS / 10
      self.min_points_total = MIN_POINTS_TOTAL_QLOG
      self.fit_points = FIT_POINTS_TOTAL_QLOG
      self.factor_sanity = FACTOR_SANITY_QLOG
      self.friction_sanity = FRICTION_SANITY_QLOG

    else:
      self.min_bucket_points = MIN_BUCKET_POINTS
      self.min_points_total = MIN_POINTS_TOTAL
      self.fit_points = FIT_POINTS_TOTAL
      self.factor_sanity = FACTOR_SANITY
      self.friction_sanity = FRICTION_SANITY

    self.offline_friction = 0.0
    self.offline_latAccelFactor = 0.0
    self.resets = 0.0
    self.use_params = CP.carName in ALLOWED_CARS and CP.lateralTuning.which() == 'torque'

    if CP.lateralTuning.which() == 'torque':
      self.offline_friction = CP.lateralTuning.torque.friction
      self.offline_latAccelFactor = CP.lateralTuning.torque.latAccelFactor

<<<<<<< HEAD
    params = Params()
    if params.get_bool("EnforceTorqueLateral"):
      if params.get_bool("CustomTorqueLateral"):
        self.offline_friction = float(params.get("TorqueFriction", encoding="utf8")) * 0.01
        self.offline_latAccelFactor = float(params.get("TorqueMaxLatAccel", encoding="utf8")) * 0.01
      if params.get_bool("LiveTorqueRelaxed"):
        self.min_bucket_points = np.array([0, 200, 300, 500, 500, 300, 200, 0]) / (10 if decimated else 1)
        self.factor_sanity = FACTOR_SANITY_QLOG if decimated else 1.0
        self.friction_sanity = FRICTION_SANITY_QLOG if decimated else 1.0
=======
    self.calib_from_device = np.eye(3)
>>>>>>> cafca4f8

    self.reset()

    initial_params = {
      'latAccelFactor': self.offline_latAccelFactor,
      'latAccelOffset': 0.0,
      'frictionCoefficient': self.offline_friction,
      'points': []
    }
    self.decay = MIN_FILTER_DECAY
    self.min_lataccel_factor = (1.0 - self.factor_sanity) * self.offline_latAccelFactor
    self.max_lataccel_factor = (1.0 + self.factor_sanity) * self.offline_latAccelFactor
    self.min_friction = (1.0 - self.friction_sanity) * self.offline_friction
    self.max_friction = (1.0 + self.friction_sanity) * self.offline_friction

    # try to restore cached params
    params_cache = params.get("CarParamsPrevRoute")
    torque_cache = params.get("LiveTorqueParameters")
    if params_cache is not None and torque_cache is not None:
      try:
        with log.Event.from_bytes(torque_cache) as log_evt:
          cache_ltp = log_evt.liveTorqueParameters
        with car.CarParams.from_bytes(params_cache) as msg:
          cache_CP = msg
        if self.get_restore_key(cache_CP, cache_ltp.version) == self.get_restore_key(CP, VERSION):
          if cache_ltp.liveValid:
            initial_params = {
              'latAccelFactor': cache_ltp.latAccelFactorFiltered,
              'latAccelOffset': cache_ltp.latAccelOffsetFiltered,
              'frictionCoefficient': cache_ltp.frictionCoefficientFiltered
            }
          initial_params['points'] = cache_ltp.points
          self.decay = cache_ltp.decay
          self.filtered_points.load_points(initial_params['points'])
          cloudlog.info("restored torque params from cache")
      except Exception:
        cloudlog.exception("failed to restore cached torque params")
        params.remove("LiveTorqueParameters")

    self.filtered_params = {}
    for param in initial_params:
      self.filtered_params[param] = FirstOrderFilter(initial_params[param], self.decay, DT_MDL)

  @staticmethod
  def get_restore_key(CP, version):
    a, b = None, None
    if CP.lateralTuning.which() == 'torque':
      a = CP.lateralTuning.torque.friction
      b = CP.lateralTuning.torque.latAccelFactor
    return (CP.carFingerprint, CP.lateralTuning.which(), a, b, version)

  def reset(self):
    self.resets += 1.0
    self.decay = MIN_FILTER_DECAY
    self.raw_points = defaultdict(lambda: deque(maxlen=self.hist_len))
    self.filtered_points = TorqueBuckets(x_bounds=STEER_BUCKET_BOUNDS,
                                         min_points=self.min_bucket_points,
                                         min_points_total=self.min_points_total,
                                         points_per_bucket=POINTS_PER_BUCKET,
                                         rowsize=3)
    self.all_torque_points = []

  def estimate_params(self):
    points = self.filtered_points.get_points(self.fit_points)
    # total least square solution as both x and y are noisy observations
    # this is empirically the slope of the hysteresis parallelogram as opposed to the line through the diagonals
    try:
      _, _, v = np.linalg.svd(points, full_matrices=False)
      slope, offset = -v.T[0:2, 2] / v.T[2, 2]
      _, spread = np.matmul(points[:, [0, 2]], slope2rot(slope)).T
      friction_coeff = np.std(spread) * FRICTION_FACTOR
    except np.linalg.LinAlgError as e:
      cloudlog.exception(f"Error computing live torque params: {e}")
      slope = offset = friction_coeff = np.nan
    return slope, offset, friction_coeff

  def update_params(self, params):
    self.decay = min(self.decay + DT_MDL, MAX_FILTER_DECAY)
    for param, value in params.items():
      self.filtered_params[param].update(value)
      self.filtered_params[param].update_alpha(self.decay)

  def handle_log(self, t, which, msg):
    if which == "carControl":
      self.raw_points["carControl_t"].append(t + self.lag)
      self.raw_points["lat_active"].append(msg.latActive)
    elif which == "carOutput":
      self.raw_points["carOutput_t"].append(t + self.lag)
      self.raw_points["steer_torque"].append(-msg.actuatorsOutput.steer)
    elif which == "carState":
      self.raw_points["carState_t"].append(t + self.lag)
      # TODO: check if high aEgo affects resulting lateral accel
      self.raw_points["vego"].append(msg.vEgo)
      self.raw_points["steer_override"].append(msg.steeringPressed)
    elif which == "liveCalibration":
      device_from_calib = rot_from_euler(np.array(msg.rpyCalib))
      self.calib_from_device = device_from_calib.T

    # calculate lateral accel from past steering torque
    elif which == "livePose":
      if len(self.raw_points['steer_torque']) == self.hist_len:
        angular_velocity_device = np.array([msg.angularVelocityDevice.x, msg.angularVelocityDevice.y, msg.angularVelocityDevice.z])
        angular_velocity_calibrated = np.matmul(self.calib_from_device, angular_velocity_device)

        yaw_rate = angular_velocity_calibrated[2]
        roll = msg.orientationNED.x
        # check lat active up to now (without lag compensation)
        lat_active = np.interp(np.arange(t - MIN_ENGAGE_BUFFER, t + self.lag, DT_MDL),
                               self.raw_points['carControl_t'], self.raw_points['lat_active']).astype(bool)
        steer_override = np.interp(np.arange(t - MIN_ENGAGE_BUFFER, t + self.lag, DT_MDL),
                                   self.raw_points['carState_t'], self.raw_points['steer_override']).astype(bool)
        vego = np.interp(t, self.raw_points['carState_t'], self.raw_points['vego'])
        steer = np.interp(t, self.raw_points['carOutput_t'], self.raw_points['steer_torque']).item()
        lateral_acc = (vego * yaw_rate) - (np.sin(roll) * ACCELERATION_DUE_TO_GRAVITY).item()
        if all(lat_active) and not any(steer_override) and (vego > MIN_VEL) and (abs(steer) > STEER_MIN_THRESHOLD):
          if abs(lateral_acc) <= LAT_ACC_THRESHOLD:
            self.filtered_points.add_point(steer, lateral_acc)

          if self.track_all_points:
            self.all_torque_points.append([steer, lateral_acc])

  def get_msg(self, valid=True, with_points=False):
    msg = messaging.new_message('liveTorqueParameters')
    msg.valid = valid
    liveTorqueParameters = msg.liveTorqueParameters
    liveTorqueParameters.version = VERSION
    liveTorqueParameters.useParams = self.use_params

    # Calculate raw estimates when possible, only update filters when enough points are gathered
    if self.filtered_points.is_calculable():
      latAccelFactor, latAccelOffset, frictionCoeff = self.estimate_params()
      liveTorqueParameters.latAccelFactorRaw = float(latAccelFactor)
      liveTorqueParameters.latAccelOffsetRaw = float(latAccelOffset)
      liveTorqueParameters.frictionCoefficientRaw = float(frictionCoeff)

      if self.filtered_points.is_valid():
        if any(val is None or np.isnan(val) for val in [latAccelFactor, latAccelOffset, frictionCoeff]):
          cloudlog.exception("Live torque parameters are invalid.")
          liveTorqueParameters.liveValid = False
          self.reset()
        else:
          liveTorqueParameters.liveValid = True
          latAccelFactor = np.clip(latAccelFactor, self.min_lataccel_factor, self.max_lataccel_factor)
          frictionCoeff = np.clip(frictionCoeff, self.min_friction, self.max_friction)
          self.update_params({'latAccelFactor': latAccelFactor, 'latAccelOffset': latAccelOffset, 'frictionCoefficient': frictionCoeff})

    if with_points:
      liveTorqueParameters.points = self.filtered_points.get_points()[:, [0, 2]].tolist()

    liveTorqueParameters.latAccelFactorFiltered = float(self.filtered_params['latAccelFactor'].x)
    liveTorqueParameters.latAccelOffsetFiltered = float(self.filtered_params['latAccelOffset'].x)
    liveTorqueParameters.frictionCoefficientFiltered = float(self.filtered_params['frictionCoefficient'].x)
    liveTorqueParameters.totalBucketPoints = len(self.filtered_points)
    liveTorqueParameters.decay = self.decay
    liveTorqueParameters.maxResets = self.resets
    return msg


def main(demo=False):
  config_realtime_process([0, 1, 2, 3], 5)

  pm = messaging.PubMaster(['liveTorqueParameters'])
  sm = messaging.SubMaster(['carControl', 'carOutput', 'carState', 'liveCalibration', 'livePose'], poll='livePose')

  params = Params()
  estimator = TorqueEstimator(messaging.log_from_bytes(params.get("CarParams", block=True), car.CarParams))

  while True:
    sm.update()
    if sm.all_checks():
      for which in sm.updated.keys():
        if sm.updated[which]:
          t = sm.logMonoTime[which] * 1e-9
          estimator.handle_log(t, which, sm[which])

    # 4Hz driven by livePose
    if sm.frame % 5 == 0:
      pm.send('liveTorqueParameters', estimator.get_msg(valid=sm.all_checks()))

    # Cache points every 60 seconds while onroad
    if sm.frame % 240 == 0:
      msg = estimator.get_msg(valid=sm.all_checks(), with_points=True)
      params.put_nonblocking("LiveTorqueParameters", msg.to_bytes())


if __name__ == "__main__":
  import argparse

  parser = argparse.ArgumentParser(description='Process the --demo argument.')
  parser.add_argument('--demo', action='store_true', help='A boolean for demo mode.')
  args = parser.parse_args()
  main(demo=args.demo)<|MERGE_RESOLUTION|>--- conflicted
+++ resolved
@@ -78,7 +78,8 @@
       self.offline_friction = CP.lateralTuning.torque.friction
       self.offline_latAccelFactor = CP.lateralTuning.torque.latAccelFactor
 
-<<<<<<< HEAD
+    self.calib_from_device = np.eye(3)
+
     params = Params()
     if params.get_bool("EnforceTorqueLateral"):
       if params.get_bool("CustomTorqueLateral"):
@@ -88,9 +89,6 @@
         self.min_bucket_points = np.array([0, 200, 300, 500, 500, 300, 200, 0]) / (10 if decimated else 1)
         self.factor_sanity = FACTOR_SANITY_QLOG if decimated else 1.0
         self.friction_sanity = FRICTION_SANITY_QLOG if decimated else 1.0
-=======
-    self.calib_from_device = np.eye(3)
->>>>>>> cafca4f8
 
     self.reset()
 
