import os
import subprocess
import sys
import sysconfig
import platform
import numpy as np

import SCons.Errors

SCons.Warnings.warningAsException(True)

# pending upstream fix - https://github.com/SCons/scons/issues/4461
#SetOption('warn', 'all')

TICI = os.path.isfile('/TICI')
AGNOS = TICI
UBUNTU_FOCAL = int(subprocess.check_output('[ -f /etc/os-release ] && . /etc/os-release && [ "$ID" = "ubuntu" ] && [ "$VERSION_ID" = "20.04" ] && echo 1 || echo 0', shell=True, encoding='utf-8').rstrip())
Export('UBUNTU_FOCAL')

Decider('MD5-timestamp')

SetOption('num_jobs', int(os.cpu_count()/2))

AddOption('--kaitai',
          action='store_true',
          help='Regenerate kaitai struct parsers')

AddOption('--asan',
          action='store_true',
          help='turn on ASAN')

AddOption('--ubsan',
          action='store_true',
          help='turn on UBSan')

AddOption('--coverage',
          action='store_true',
          help='build with test coverage options')

AddOption('--clazy',
          action='store_true',
          help='build with clazy')

AddOption('--compile_db',
          action='store_true',
          help='build clang compilation database')

AddOption('--ccflags',
          action='store',
          type='string',
          default='',
          help='pass arbitrary flags over the command line')

AddOption('--snpe',
          action='store_true',
          help='use SNPE on PC')

AddOption('--external-sconscript',
          action='store',
          metavar='FILE',
          dest='external_sconscript',
          help='add an external SConscript to the build')

AddOption('--pc-thneed',
          action='store_true',
          dest='pc_thneed',
          help='use thneed on pc')

AddOption('--minimal',
          action='store_false',
          dest='extras',
          default=os.path.exists(File('#.lfsconfig').abspath), # minimal by default on release branch (where there's no LFS)
          help='the minimum build to run openpilot. no tests, tools, etc.')

AddOption('--stock-ui',
          action='store_true',
          dest='stock_ui',
          default=False,
<<<<<<< HEAD
          help='Build the stock UI instead of sunnypilot UI')
=======
          help='Build stock UI instead of sunnypilot UI')
>>>>>>> eb1b0d7d

## Architecture name breakdown (arch)
## - larch64: linux tici aarch64
## - aarch64: linux pc aarch64
## - x86_64:  linux pc x64
## - Darwin:  mac x64 or arm64
real_arch = arch = subprocess.check_output(["uname", "-m"], encoding='utf8').rstrip()
if platform.system() == "Darwin":
  arch = "Darwin"
  brew_prefix = subprocess.check_output(['brew', '--prefix'], encoding='utf8').strip()
elif arch == "aarch64" and AGNOS:
  arch = "larch64"
assert arch in ["larch64", "aarch64", "x86_64", "Darwin"]

lenv = {
  "PATH": os.environ['PATH'],
  "LD_LIBRARY_PATH": [Dir(f"#third_party/acados/{arch}/lib").abspath],
  "PYTHONPATH": Dir("#").abspath + ':' + Dir(f"#third_party/acados").abspath,

  "ACADOS_SOURCE_DIR": Dir("#third_party/acados").abspath,
  "ACADOS_PYTHON_INTERFACE_PATH": Dir("#third_party/acados/acados_template").abspath,
  "TERA_PATH": Dir("#").abspath + f"/third_party/acados/{arch}/t_renderer"
}

rpath = lenv["LD_LIBRARY_PATH"].copy()

if arch == "larch64":
  cpppath = [
    "#third_party/opencl/include",
  ]

  libpath = [
    "/usr/local/lib",
    "/usr/lib",
    "/system/vendor/lib64",
    f"#third_party/acados/{arch}/lib",
  ]

  libpath += [
    "#third_party/snpe/larch64",
    "#third_party/libyuv/larch64/lib",
    "/usr/lib/aarch64-linux-gnu"
  ]
  cflags = ["-DQCOM2", "-mcpu=cortex-a57"]
  cxxflags = ["-DQCOM2", "-mcpu=cortex-a57"]
  rpath += ["/usr/local/lib"]
else:
  cflags = []
  cxxflags = []
  cpppath = []
  rpath += []

  # MacOS
  if arch == "Darwin":
    libpath = [
      f"#third_party/libyuv/{arch}/lib",
      f"#third_party/acados/{arch}/lib",
      f"{brew_prefix}/lib",
      f"{brew_prefix}/opt/openssl@3.0/lib",
      "/System/Library/Frameworks/OpenGL.framework/Libraries",
    ]

    cflags += ["-DGL_SILENCE_DEPRECATION"]
    cxxflags += ["-DGL_SILENCE_DEPRECATION"]
    cpppath += [
      f"{brew_prefix}/include",
      f"{brew_prefix}/opt/openssl@3.0/include",
    ]
    lenv["DYLD_LIBRARY_PATH"] = lenv["LD_LIBRARY_PATH"]
  # Linux
  else:
    libpath = [
      f"#third_party/acados/{arch}/lib",
      f"#third_party/libyuv/{arch}/lib",
      "/usr/lib",
      "/usr/local/lib",
    ]

    if arch == "x86_64":
      libpath += [
        f"#third_party/snpe/{arch}"
      ]
      rpath += [
        Dir(f"#third_party/snpe/{arch}").abspath,
      ]

if GetOption('asan'):
  ccflags = ["-fsanitize=address", "-fno-omit-frame-pointer"]
  ldflags = ["-fsanitize=address"]
elif GetOption('ubsan'):
  ccflags = ["-fsanitize=undefined"]
  ldflags = ["-fsanitize=undefined"]
else:
  ccflags = []
  ldflags = []

# no --as-needed on mac linker
if arch != "Darwin":
  ldflags += ["-Wl,--as-needed", "-Wl,--no-undefined"]

# Enable swaglog include in submodules
cflags += ['-DSWAGLOG="\\"common/swaglog.h\\""']
cxxflags += ['-DSWAGLOG="\\"common/swaglog.h\\""']

if not GetOption('stock_ui'):
  cflags += ["-DSUNNYPILOT"]
  cxxflags += ["-DSUNNYPILOT"]

ccflags_option = GetOption('ccflags')
if ccflags_option:
  ccflags += ccflags_option.split(' ')

env = Environment(
  ENV=lenv,
  CCFLAGS=[
    "-g",
    "-fPIC",
    "-O2",
    "-Wunused",
    "-Werror",
    "-Wshadow",
    "-Wno-unknown-warning-option",
    "-Wno-deprecated-register",
    "-Wno-register",
    "-Wno-inconsistent-missing-override",
    "-Wno-c99-designator",
    "-Wno-reorder-init-list",
    "-Wno-error=unused-but-set-variable",
    "-Wno-vla-cxx-extension",
  ] + cflags + ccflags,

  CPPPATH=cpppath + [
    "#",
    "#third_party/acados/include",
    "#third_party/acados/include/blasfeo/include",
    "#third_party/acados/include/hpipm/include",
    "#third_party/catch2/include",
    "#third_party/libyuv/include",
    "#third_party/json11",
    "#third_party/linux/include",
    "#third_party/snpe/include",
    "#third_party/qrcode",
    "#third_party",
    "#cereal",
    "#msgq",
    "#opendbc/can",
    "#third_party/maplibre-native-qt/include",
    f"#third_party/maplibre-native-qt/{arch}/include"
  ],

  CC='clang',
  CXX='clang++',
  LINKFLAGS=ldflags,

  RPATH=rpath,

  CFLAGS=["-std=gnu11"] + cflags,
  CXXFLAGS=["-std=c++1z"] + cxxflags,
  LIBPATH=libpath + [
    "#msgq_repo",
    "#third_party",
    "#selfdrive/pandad",
    "#common",
    "#rednose/helpers",
  ],
  CYTHONCFILESUFFIX=".cpp",
  COMPILATIONDB_USE_ABSPATH=True,
  REDNOSE_ROOT="#",
  tools=["default", "cython", "compilation_db", "rednose_filter"],
  toolpath=["#rednose_repo/site_scons/site_tools"],
)

if arch == "Darwin":
  # RPATH is not supported on macOS, instead use the linker flags
  darwin_rpath_link_flags = [f"-Wl,-rpath,{path}" for path in env["RPATH"]]
  env["LINKFLAGS"] += darwin_rpath_link_flags

if GetOption('compile_db'):
  env.CompilationDatabase('compile_commands.json')

# Setup cache dir
default_cache_dir = '/data/scons_cache' if AGNOS else '/tmp/scons_cache'
cache_dir = ARGUMENTS.get('cache_dir', default_cache_dir)
CacheDir(cache_dir)
Clean(["."], cache_dir)

node_interval = 5
node_count = 0
def progress_function(node):
  global node_count
  node_count += node_interval
  sys.stderr.write("progress: %d\n" % node_count)

if os.environ.get('SCONS_PROGRESS'):
  Progress(progress_function, interval=node_interval)

# Cython build environment
py_include = sysconfig.get_paths()['include']
envCython = env.Clone()
envCython["CPPPATH"] += [py_include, np.get_include()]
envCython["CCFLAGS"] += ["-Wno-#warnings", "-Wno-shadow", "-Wno-deprecated-declarations"]
envCython["CCFLAGS"].remove("-Werror")

envCython["LIBS"] = []
if arch == "Darwin":
  envCython["LINKFLAGS"] = ["-bundle", "-undefined", "dynamic_lookup"] + darwin_rpath_link_flags
else:
  envCython["LINKFLAGS"] = ["-pthread", "-shared"]

Export('envCython')

# Qt build environment
qt_env = env.Clone()
qt_modules = ["Widgets", "Gui", "Core", "Network", "Concurrent", "Multimedia", "Quick", "Qml", "QuickWidgets", "Location", "Positioning", "DBus", "Xml"]

qt_libs = []
if arch == "Darwin":
  qt_env['QTDIR'] = f"{brew_prefix}/opt/qt@5"
  qt_dirs = [
    os.path.join(qt_env['QTDIR'], "include"),
  ]
  qt_dirs += [f"{qt_env['QTDIR']}/include/Qt{m}" for m in qt_modules]
  qt_env["LINKFLAGS"] += ["-F" + os.path.join(qt_env['QTDIR'], "lib")]
  qt_env["FRAMEWORKS"] += [f"Qt{m}" for m in qt_modules] + ["OpenGL"]
  qt_env.AppendENVPath('PATH', os.path.join(qt_env['QTDIR'], "bin"))
else:
  qt_install_prefix = subprocess.check_output(['qmake', '-query', 'QT_INSTALL_PREFIX'], encoding='utf8').strip()
  qt_install_headers = subprocess.check_output(['qmake', '-query', 'QT_INSTALL_HEADERS'], encoding='utf8').strip()

  qt_env['QTDIR'] = qt_install_prefix
  qt_dirs = [
    f"{qt_install_headers}",
  ]

  qt_gui_path = os.path.join(qt_install_headers, "QtGui")
  qt_gui_dirs = [d for d in os.listdir(qt_gui_path) if os.path.isdir(os.path.join(qt_gui_path, d))]
  qt_dirs += [f"{qt_install_headers}/QtGui/{qt_gui_dirs[0]}/QtGui", ] if qt_gui_dirs else []
  qt_dirs += [f"{qt_install_headers}/Qt{m}" for m in qt_modules]

  qt_libs = [f"Qt5{m}" for m in qt_modules]
  if arch == "larch64":
    qt_libs += ["GLESv2", "wayland-client"]
    qt_env.PrependENVPath('PATH', Dir("#third_party/qt5/larch64/bin/").abspath)
  elif arch != "Darwin":
    qt_libs += ["GL"]
qt_env['QT3DIR'] = qt_env['QTDIR']

# compatibility for older SCons versions
try:
  qt_env.Tool('qt3')
except SCons.Errors.UserError:
  qt_env.Tool('qt')

qt_env['CPPPATH'] += qt_dirs# + ["#selfdrive/ui/qt/"]
qt_flags = [
  "-D_REENTRANT",
  "-DQT_NO_DEBUG",
  "-DQT_WIDGETS_LIB",
  "-DQT_GUI_LIB",
  "-DQT_QUICK_LIB",
  "-DQT_QUICKWIDGETS_LIB",
  "-DQT_QML_LIB",
  "-DQT_CORE_LIB",
  "-DQT_MESSAGELOGCONTEXT",
]
qt_env['CXXFLAGS'] += qt_flags
qt_env['LIBPATH'] += ['#selfdrive/ui', f"#third_party/maplibre-native-qt/{arch}/lib"]
qt_env['RPATH'] += [Dir(f"#third_party/maplibre-native-qt/{arch}/lib").srcnode().abspath]
qt_env['LIBS'] = qt_libs

if GetOption("clazy"):
  checks = [
    "level0",
    "level1",
    "no-range-loop",
    "no-non-pod-global-static",
  ]
  qt_env['CXX'] = 'clazy'
  qt_env['ENV']['CLAZY_IGNORE_DIRS'] = qt_dirs[0]
  qt_env['ENV']['CLAZY_CHECKS'] = ','.join(checks)

Export('env', 'qt_env', 'arch', 'real_arch')

# Build common module
SConscript(['common/SConscript'])
Import('_common', '_gpucommon')

common = [_common, 'json11']
gpucommon = [_gpucommon]

Export('common', 'gpucommon')

# Build messaging (cereal + msgq + socketmaster + their dependencies)
SConscript(['msgq_repo/SConscript'])
SConscript(['cereal/SConscript'])
Import('socketmaster', 'msgq')
messaging = [socketmaster, msgq, 'zmq', 'capnp', 'kj',]
Export('messaging')


# Build other submodules
SConscript([
  'body/board/SConscript',
  'opendbc/can/SConscript',
  'panda/SConscript',
])

# Build rednose library
SConscript(['rednose/SConscript'])

# Build system services
SConscript([
  'system/proclogd/SConscript',
  'system/ubloxd/SConscript',
  'system/loggerd/SConscript',
])
if arch != "Darwin":
  SConscript([
    'system/sensord/SConscript',
    'system/logcatd/SConscript',
  ])

if arch == "larch64":
  SConscript(['system/camerad/SConscript'])

# Build openpilot
SConscript(['third_party/SConscript'])

SConscript(['selfdrive/SConscript'])

if Dir('#tools/cabana/').exists() and GetOption('extras'):
  SConscript(['tools/replay/SConscript'])
  if arch != "larch64":
    SConscript(['tools/cabana/SConscript'])

external_sconscript = GetOption('external_sconscript')
if external_sconscript:
  SConscript([external_sconscript])<|MERGE_RESOLUTION|>--- conflicted
+++ resolved
@@ -76,11 +76,7 @@
           action='store_true',
           dest='stock_ui',
           default=False,
-<<<<<<< HEAD
-          help='Build the stock UI instead of sunnypilot UI')
-=======
           help='Build stock UI instead of sunnypilot UI')
->>>>>>> eb1b0d7d
 
 ## Architecture name breakdown (arch)
 ## - larch64: linux tici aarch64
